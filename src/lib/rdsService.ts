import { Client, Pool, PoolClient } from 'pg';
import { withSemaphore, dbSemaphore } from './utils/concurrency.js';
import { VideoMetadata, RDSEpisodeData, EpisodeProcessingInfo } from '../types.js';
import { logger } from './utils/logger.js';
import { GuestExtractionService, GuestExtractionResult } from './guestExtractionService.js';
import dotenv from 'dotenv';
import { v4 as uuidv4 } from 'uuid';

// Load environment variables
dotenv.config();

interface RDSConfig {
  host: string;
  user: string;
  password: string;
  database: string;
  port: number;
  ssl?: boolean | { rejectUnauthorized: boolean };
  // Connection pool settings
  max?: number;
  idleTimeoutMillis?: number;
  connectionTimeoutMillis?: number;
}

export interface SQSMessageBody {
  videoId: string;
  episodeTitle: string;
  channelName: string;
  channelId: string;
  originalUri: string;
  publishedDate: string;
  contentType: 'video';
  hostName: string;
  hostDescription: string;
  languageCode?: string;
  genre: string;
  country: string;
  websiteLink: string;
  additionalData: {
    youtubeVideoId: string;
    youtubeChannelId: string;
    youtubeUrl: string;
    notificationReceived: string;
    [key: string]: any;
  };
}

export interface EpisodeRecord {
  // Database fields matching the actual Episode table schema
  episodeId: string;
  episodeTitle: string;
  episodeDescription: string;
  episodeImages?: string[]; // S3 URLs for episode images (text[])
  episodeUri?: string; // S3 URL for episode audio/video file
  originalUri: string; // Original source site URL
  durationMillis?: number;
  publishedDate: string; // ISO date string
  createdAt: string; // ISO date string
  updatedAt: string; // ISO date string
  deletedAt?: string | null; // ISO date string, null when not deleted
  
  channelId: string;
  channelName: string;
  rssUrl?: string;
  channelThumbnailUrl?: string; // S3 URL for channel thumbnail
  
  hostName?: string;
  hostDescription?: string;
  hostImageUrl?: string; // S3 URL for host image
  
  guests?: string[]; // PostgreSQL text[] array
  guestDescriptions?: string[]; // PostgreSQL text[] array
  guestImageUrl?: string[]; // JSON string stored in text field
  
  topics?: string[]; // JSON array of topics/tags
  summaryMetadata?: Record<string, any>; // JSON for summary metadata
  
  country?: string;
  genre?: string;
  languageCode?: string;
  
  transcriptUri?: string; // S3 URL
  processedTranscriptUri?: string; // S3 URL
  summaryAudioUri?: string; // S3 URL
  summaryDurationMillis?: number;
  summaryTranscriptUri?: string; // S3 URL
  
  contentType: 'video';
  processingInfo: EpisodeProcessingInfo; // JSON
  additionalData: Record<string, any>; // JSON for future purposes
  processingDone: boolean;
  isSynced: boolean;

}
export interface GuestRecord {
  guestId?: string; 
  guestName: string;
  guestDescription: string;
  guestImage: string;
  guestLanguage: string;
}

/**
 * PostgreSQL-based RDS Service for managing podcast episode data with ACID compliance
 * 
 * ACID Properties Implemented:
 * - Atomicity: All database operations are wrapped in transactions that either complete fully or rollback completely
 * - Consistency: All data validation and constraints are enforced before committing transactions
 * - Isolation: READ COMMITTED isolation level prevents dirty reads, with row-level locking for critical operations
 * - Durability: PostgreSQL's WAL ensures committed transactions survive system failures
 * 
 * Additional Features:
 * - Connection pooling for better performance and resource management
 * - Automatic retry logic for transient failures (deadlocks, serialization failures)
 * - Duplicate episode detection with proper locking to prevent race conditions
 * - Comprehensive error handling with transaction rollback on failures
 */
export class RDSService {
  
  
  private config: RDSConfig;
  private guestExtractionService?: GuestExtractionService;
  private client: Client | null = null;
  private pool: Pool | null = null;
  private usePool: boolean = false;

  constructor(config: RDSConfig, guestExtractionService?: GuestExtractionService, usePool: boolean = false) {
    this.config = config;
    this.guestExtractionService = guestExtractionService;
    this.usePool = usePool;
  }

  /**
   * Initialize the connection pool (recommended for production)
   */
  async initPool(): Promise<void> {
    if (this.pool) return;
    
    const poolConfig = {
      host: this.config.host,
      user: this.config.user,
      password: this.config.password,
      database: this.config.database,
      port: this.config.port,
      ssl: this.config.ssl,
      max: this.config.max || 20,                          // Maximum number of clients in the pool
      idleTimeoutMillis: this.config.idleTimeoutMillis || 30000,     // Close idle clients after 30 seconds
      connectionTimeoutMillis: this.config.connectionTimeoutMillis || 2000,  // Return error after 2 seconds if connection cannot be established
    };
    
    this.pool = new Pool(poolConfig);
    this.usePool = true;
    
    // Handle pool errors
    this.pool.on('error', (err) => {
      logger.error('Unexpected error on idle client in pool:', err);
    });
    
    logger.info('PostgreSQL connection pool initialized');
  }

  /**
   * Initialize the global RDS client connection (call this on server startup)
   */
  async initClient(): Promise<void> {
    if (this.client) return; 
    const connectionConfig = {
      host: this.config.host,
      user: this.config.user,
      password: this.config.password,
      database: this.config.database,
      port: this.config.port,
      ssl: this.config.ssl,
    };
    this.client = new Client(connectionConfig);
    await this.client.connect();
    logger.info('Global RDS client connected with SSL');
  }

  /**
   * Use either the connection pool or a single client for queries
   */
  private async getClient(): Promise<Client | PoolClient> {
    if (this.usePool && this.pool) {
      // Return a client from the pool - it will be automatically returned when done
      return this.pool.connect();
    } else {
      // Use single client connection
      if (!this.client) {
        await this.initClient();
      }
      return this.client!;
    }
  }

  /**
   * Release a client back to the pool (only needed when using pool)
   */
  private releaseClient(client: Client | PoolClient): void {
    if (this.usePool && this.pool && 'release' in client) {
      (client as PoolClient).release();
    }
  }

  /**
   * Deep-ish equality for arrays/objects/primitives used in validation.
   * Arrays are compared by length and ordered elements; objects by shallow keys and primitive equality.
   */
  private deepEqual(a: any, b: any): boolean {
    if (a === b) return true;
    if (Array.isArray(a) && Array.isArray(b)) {
      if (a.length !== b.length) return false;
      for (let i = 0; i < a.length; i++) {
        if (!this.deepEqual(a[i], b[i])) return false;
      }
      return true;
    }
    if (a && b && typeof a === 'object' && typeof b === 'object') {
      const aKeys = Object.keys(a);
      const bKeys = Object.keys(b);
      if (aKeys.length !== bKeys.length) return false;
      for (const k of aKeys) {
        if (!this.deepEqual(a[k], (b as any)[k])) return false;
      }
      return true;
    }
    return false;
  }

  /**
   * Independently validate that an episode has expected updates applied.
   * Only fields present in `expected` are validated; others are ignored.
   * For additionalData, ensures keys exist and values match when provided (primitives); for nested objects, presence check.
   */
  private async validateEpisodeUpdate(episodeId: string, expected: Partial<EpisodeRecord>): Promise<boolean> {
    try {
      const current = await this.getEpisode(episodeId);
      if (!current) {
        logger.warn(`Validation failed: episode ${episodeId} not found`);
        return false;
      }

      let ok = true;
      const fail = (field: string, details?: any) => {
        ok = false;
        logger.warn(`Validation mismatch for ${episodeId} on field '${field}'`, details);
      };

      const checkPrimitive = (key: keyof EpisodeRecord) => {
        const expVal = (expected as any)[key];
        if (expVal === undefined) return; // not part of validation
        const curVal = (current as any)[key];
        if (key === 'contentType') {
          // Compare case-insensitively and trimmed for safety
          const a = typeof expVal === 'string' ? expVal.trim().toLowerCase() : expVal;
          const b = typeof curVal === 'string' ? curVal.trim().toLowerCase() : curVal;
          if (a !== b) fail(String(key), { expected: expVal, actual: curVal });
          return;
        }
        if (expVal !== curVal) fail(String(key), { expected: expVal, actual: curVal });
      };

      const checkArray = (key: keyof EpisodeRecord) => {
        const expVal = (expected as any)[key];
        if (expVal === undefined) return;
        const curVal = (current as any)[key];
        if (!Array.isArray(expVal) || !Array.isArray(curVal) || !this.deepEqual(expVal, curVal)) {
          fail(String(key), { expected: expVal, actual: curVal });
        }
      };

      // Validate basic primitives when provided
      [
        'episodeTitle','episodeDescription','hostName','hostDescription','episodeUri','originalUri',
        'contentType','country','genre','durationMillis','rssUrl','processingDone','isSynced',
        'transcriptUri','processedTranscriptUri','summaryAudioUri','summaryDurationMillis','summaryTranscriptUri'
      ].forEach(k => checkPrimitive(k as keyof EpisodeRecord));

      // Validate array fields
      ['guests','guestDescriptions','topics','episodeImages'].forEach(k => checkArray(k as keyof EpisodeRecord));

      // Validate additionalData minimally
      if (expected.additionalData !== undefined) {
        const expAD = expected.additionalData || {};
        const curAD = current.additionalData || {};

        for (const [k, v] of Object.entries(expAD)) {
          if (!(k in curAD)) {
            fail(`additionalData.${k}`, { expected: v, actual: undefined });
            continue;
          }
          const curV = (curAD as any)[k];
          // If expected value is object, only check presence of the key
          if (v !== null && typeof v === 'object') {
            // presence already checked; optionally ensure same type
            if (typeof curV !== 'object') fail(`additionalData.${k}`, { expectedType: typeof v, actualType: typeof curV });
          } else if (v !== undefined) {
            // primitive compare when provided
            if (v !== curV) fail(`additionalData.${k}`, { expected: v, actual: curV });
          }
        }
      }

      return ok;
    } catch (err) {
      logger.warn(`Validation error for episode ${episodeId}: ${(err as any)?.message || String(err)}`);
      return false;
    }
  }

  /**
   * Gracefully close all connections (call on server shutdown)
   */
  async closeClient(): Promise<void> {
    try {
      if (this.pool) {
        await this.pool.end();
        logger.info('PostgreSQL connection pool closed');
        this.pool = null;
      }
      
      if (this.client) {
        await this.client.end();
        logger.info('PostgreSQL single client connection closed');
        this.client = null;
      }
    } catch (error) {
      logger.error('Error closing PostgreSQL connections:', error as Error);
    }
  }
  /**
   * Check if an episode with the same title already exists for a channel
   * Returns the episode record with processing status information
   */
  async checkEpisodeExists(episodeTitle: string, channelId: string): Promise<EpisodeRecord | null> {
    let client: Client | PoolClient | null = null;
    try {
      client = await this.getClient();
      logger.info(`Checking if episode exists: "${episodeTitle}" for channel: ${channelId}`);
      
      const query = `
        SELECT "episodeId", "episodeTitle", "channelId", "channelName", "originalUri", "createdAt", "additionalData"
        FROM public."Episodes"
        WHERE "episodeTitle" = $1 AND "channelId" = $2 AND "deletedAt" IS NULL
        ORDER BY "createdAt" DESC
        LIMIT 1
      `;
      
      const result = await client.query(query, [sanitizeText(episodeTitle), channelId]);
      
      if (result.rows.length > 0) {
        const row = result.rows[0];
        logger.info(`Found existing episode: ${row.episodeId} - "${row.episodeTitle}"`);
        
        // Parse additionalData to check processing status
        const additionalData = row.additionalData || {};
        const hasVideoLocation = additionalData.videoLocation !== undefined;
        const hasMasterM3u8 = additionalData.master_m3u8 !== undefined;
        
        logger.info(`Episode processing status check:`, {
          episodeId: row.episodeId,
          hasVideoLocation,
          hasMasterM3u8,
          shouldSkipProcessing: hasVideoLocation && hasMasterM3u8,
          shouldRerunProcessing: hasVideoLocation && !hasMasterM3u8
        });
        
        const episode = {
          episodeId: row.episodeId,
          episodeTitle: row.episodeTitle,
          channelId: row.channelId,
          channelName: row.channelName,
          originalUri: row.originalUri,
          createdAt: row.createdAt,
          additionalData: additionalData,
        } as EpisodeRecord;
        
        this.releaseClient(client);
        return episode;
      }
      
      this.releaseClient(client);
      return null;
    } catch (error: any) {
      if (client) {
        this.releaseClient(client);
      }
      logger.error('Error checking episode existence:', error as Error);
      throw error;
    }
  }

  /**
   * Check episode processing status based on additionalData keys
   * Returns detailed processing status information
   */
  async checkEpisodeProcessingStatus(episodeTitle: string, channelId: string): Promise<{
    exists: boolean;
    episode?: EpisodeRecord;
    shouldSkipProcessing: boolean;
    shouldRerunProcessing: boolean;
    reason: string;
  }> {
    const episode = await this.checkEpisodeExists(episodeTitle, channelId);
    
    if (!episode) {
      return {
        exists: false,
        shouldSkipProcessing: false,
        shouldRerunProcessing: false,
        reason: 'Episode does not exist'
      };
    }
    
    const additionalData = episode.additionalData || {};
    const hasVideoLocation = additionalData.videoLocation !== undefined;
    const hasMasterM3u8 = additionalData.master_m3u8 !== undefined;
    
    if (hasVideoLocation && hasMasterM3u8) {
      return {
        exists: true,
        episode,
        shouldSkipProcessing: true,
        shouldRerunProcessing: false,
        reason: 'Episode exists with both videoLocation and master_m3u8 keys - processing complete'
      };
    }
    
    if (hasVideoLocation && !hasMasterM3u8) {
      return {
        exists: true,
        episode,
        shouldSkipProcessing: false,
        shouldRerunProcessing: true,
        reason: 'Episode exists with videoLocation but missing master_m3u8 key - needs reprocessing'
      };
    }
    
    return {
      exists: true,
      episode,
      shouldSkipProcessing: false,
      shouldRerunProcessing: false,
      reason: 'Episode exists but no videoLocation key found - standard processing needed'
    };
  }

  /**
   * Check if an episode with the same youtubeVideoId already exists
   * Returns the episode record if found
   */
  async checkEpisodeExistsByYoutubeVideoId(youtubeVideoId: string): Promise<EpisodeRecord | null> {
    let client: Client | PoolClient | null = null;
    try {
      client = await this.getClient();
      logger.info(`Checking if episode exists by youtubeVideoId: ${youtubeVideoId}`);
      
      const query = `
        SELECT "episodeId", "episodeTitle", "channelId", "channelName", "originalUri", "createdAt", "additionalData"
        FROM public."Episodes"
        WHERE "additionalData"->>'youtubeVideoId' = $1 AND "deletedAt" IS NULL
        ORDER BY "createdAt" DESC
        LIMIT 1
      `;
      
      const result = await client.query(query, [youtubeVideoId]);
      
      if (result.rows.length > 0) {
        const row = result.rows[0];
        logger.info(`Found existing episode by youtubeVideoId: ${row.episodeId} - "${row.episodeTitle}"`);
        
        const episode = {
          episodeId: row.episodeId,
          episodeTitle: row.episodeTitle,
          channelId: row.channelId,
          channelName: row.channelName,
          originalUri: row.originalUri,
          createdAt: row.createdAt,
          additionalData: row.additionalData || {},
        } as EpisodeRecord;
        
        this.releaseClient(client);
        return episode;
      }
      
      this.releaseClient(client);
      return null;
    } catch (error: any) {
      if (client) {
        this.releaseClient(client);
      }
      logger.error('Error checking episode existence by youtubeVideoId:', error as Error);
      throw error;
    }
  }

  /**
   * Get guest by name from the database
   */
  async getGuestByName(guestName: string): Promise<GuestRecord | null> {
    let client: Client | PoolClient | null = null;
    try {
      client = await this.getClient();
      // Only select guestName, guestDescription, guestImage, guestLanguage (guestId is not needed for lookup)
      const query = `
        SELECT "guestName", "guestDescription", "guestImage", "guestLanguage"
        FROM public."Guests"
        WHERE "guestName" = $1
      `;
      const result = await client.query(query, [guestName]);
      
      if (result.rows.length === 0) {
        this.releaseClient(client);
        return null;
      }
      
      const row = result.rows[0];
      logger.info(`Guest found: ${JSON.stringify(row)}`);
      const guest = {
        guestName: row.guestName,
        guestDescription: row.guestDescription,
        guestImage: row.guestImage,
        guestLanguage: row.guestLanguage || 'en',
      };
      
      this.releaseClient(client);
      return guest;
    } catch (error: any) {
      if (client) {
        this.releaseClient(client);
      }
      logger.error('Error fetching guest by name:', error as Error);
      return null;
    }
  }
  
  /**
   * Execute a database operation with automatic retry on deadlock
   */
  private async executeWithRetry<T>(
    operation: (client: Client | PoolClient) => Promise<T>,
    maxRetries: number = 3,
    baseDelayMs: number = 100
  ): Promise<T> {
    let lastError: Error;
    
    for (let attempt = 1; attempt <= maxRetries; attempt++) {
      let client: Client | PoolClient | null = null;
      try {
        client = await this.getClient();
        const result = await operation(client);
        this.releaseClient(client);
        return result;
      } catch (error: any) {
        if (client) {
          this.releaseClient(client);
        }
        lastError = error;
        
        // Check if this is a retryable error (deadlock, serialization failure, etc.)
        const isRetryable = error.code === '40001' || // serialization_failure
                           error.code === '40P01' || // deadlock_detected
                           error.code === '55P03';   // lock_not_available
        
        if (!isRetryable || attempt === maxRetries) {
          throw error;
        }
        
        // Exponential backoff with jitter
        const delay = baseDelayMs * Math.pow(2, attempt - 1) + Math.random() * 100;
        logger.warn(`Database operation failed (attempt ${attempt}/${maxRetries}), retrying in ${delay.toFixed(0)}ms...`, {
          error: error.message,
          code: error.code,
          attempt,
          maxRetries
        });
        
        await new Promise(resolve => setTimeout(resolve, delay));
      }
    }
    
    throw lastError!;
  }

  /**
   * Store new episode data from SQS message with automatic retry on conflicts
   */
  async storeNewEpisodeWithRetry(
    messageBody: SQSMessageBody,
    s3AudioLink: string,
    metadata?: VideoMetadata,
    thumbnailUrl?: string
  ): Promise<{ episodeId: string }> {
    return withSemaphore(dbSemaphore, 'db_write', () => this.executeWithRetry(async (client) => {
      return this.storeNewEpisodeInternal(client, messageBody, s3AudioLink, metadata, thumbnailUrl);
    }));
  }

  /**
   * Internal implementation of store new episode (for use within transactions)
   */
  private async storeNewEpisodeInternal(
    client: Client | PoolClient,
    messageBody: SQSMessageBody,
    s3AudioLink: string,
    metadata?: VideoMetadata,
    thumbnailUrl?: string
  ): Promise<{ episodeId: string }> {
    // Start transaction with appropriate isolation level
    await client.query('BEGIN ISOLATION LEVEL READ COMMITTED');
    
    try {
      // Check for duplicate episodes first (within transaction)
      // 1. Check by episode title and channel
      const existingEpisodeByTitle = await this.checkEpisodeExistsInTransaction(
        client, 
        messageBody.episodeTitle, 
        messageBody.channelId
      );
      
      if (existingEpisodeByTitle) {
        await client.query('ROLLBACK');
        logger.warn(`⚠️ Episode already exists by title: "${messageBody.episodeTitle}" for channel: ${messageBody.channelId}`);
        logger.warn(`Existing episode ID: ${existingEpisodeByTitle.episodeId}, created: ${existingEpisodeByTitle.createdAt}`);
        throw new Error(`Duplicate episode detected: "${messageBody.episodeTitle}" already exists for this channel`);
      }
      
      // 2. Check by youtubeVideoId if available
      const youtubeVideoId = messageBody.additionalData?.youtubeVideoId;
      if (youtubeVideoId) {
        const existingEpisodeByVideoId = await this.checkEpisodeExistsByYoutubeVideoIdInTransaction(
          client,
          youtubeVideoId
        );
        
        if (existingEpisodeByVideoId) {
          await client.query('ROLLBACK');
          logger.warn(`⚠️ Episode already exists by youtubeVideoId: ${youtubeVideoId}`);
          logger.warn(`Existing episode ID: ${existingEpisodeByVideoId.episodeId}, title: "${existingEpisodeByVideoId.episodeTitle}"`);
          throw new Error(`Duplicate episode detected: youtubeVideoId "${youtubeVideoId}" already exists`);
        }
      }
      
      // Generate episode ID if not provided
      const episodeId = uuidv4();
      
      // Prepare episode data matching the actual database schema
      const episodeData: Partial<EpisodeRecord> = {
        episodeId,
        episodeTitle: sanitizeText(messageBody.episodeTitle),
        episodeDescription: sanitizeText(metadata?.description || ''),
        episodeImages: thumbnailUrl ? [thumbnailUrl] : [],
        hostName: messageBody.hostName,
        hostDescription: messageBody.hostDescription,
        channelName: messageBody.channelName,
        channelId: messageBody.channelId,
        originalUri: messageBody.originalUri,
        publishedDate: messageBody.publishedDate,
        episodeUri: s3AudioLink, 
        country: messageBody.country,
        genre: messageBody.genre,
        durationMillis: metadata?.duration ? metadata.duration * 1000 : 0,
        rssUrl: undefined, 
        contentType: 'video',
        processingDone: false,
        isSynced: false,
        processingInfo: {
          episodeTranscribingDone: false,
          summaryTranscribingDone: false,
          summarizingDone: false,
          numChunks: 0,
          numRemovedChunks: 0,
          chunkingDone: false,
          quotingDone: false,
        },
        additionalData: messageBody.additionalData || {},
        createdAt: new Date().toISOString(),
        updatedAt: new Date().toISOString(),
        deletedAt: null,
      };

      // Insert into database using correct column names (updated schema)
      const query = `
        INSERT INTO public."Episodes" (
          "episodeId", "episodeTitle", "episodeDescription",
          "hostName", "hostDescription", "channelName",
          "guests", "guestDescriptions", "guestImageUrl",
          "publishedDate", "episodeUri", "originalUri",
          "channelId", "country", "genre", "episodeImages",
          "durationMillis", "rssUrl", "transcriptUri", "processedTranscriptUri",
          "summaryAudioUri", "summaryDurationMillis", "summaryTranscriptUri",
          "topics", "updatedAt", "deletedAt", "createdAt",
          "processingInfo", "contentType", "additionalData", "processingDone", "isSynced"
        ) VALUES (
          $1, $2, $3, $4, $5, $6, $7, $8, $9, $10, $11, $12, $13, $14, $15, $16, $17, $18, $19, $20, $21, $22, $23, $24, $25, $26, $27, $28, $29, $30, $31, $32
        )
      `;
      
      const values = [
        episodeData.episodeId,                              // $1
        episodeData.episodeTitle,                           // $2
        episodeData.episodeDescription,                     // $3
        episodeData.hostName,                               // $4
        episodeData.hostDescription,                        // $5
        episodeData.channelName,                            // $6
        episodeData.guests || [],                           // $7 (text[])
        episodeData.guestDescriptions || [],                // $8 (text[])
        JSON.stringify(episodeData.guestImageUrl || []),     // $9 (JSON string)
        episodeData.publishedDate ? new Date(episodeData.publishedDate) 
                                  : null,                   // $10 (timestamp)
        episodeData.episodeUri,                             // $11 (episodeUri)
        episodeData.originalUri,                            // $12 (originalUri)
        episodeData.channelId,                              // $13
        episodeData.country,                                // $14
        episodeData.genre,                                  // $15
        episodeData.episodeImages || [],                    // $16 (text[])
        episodeData.durationMillis,                         // $17
        episodeData.rssUrl,                                 // $18
        episodeData.transcriptUri,                          // $19
        episodeData.processedTranscriptUri,                 // $20
        episodeData.summaryAudioUri,                        // $21
        episodeData.summaryDurationMillis,                  // $22
        episodeData.summaryTranscriptUri,                   // $23
        episodeData.topics || [],                           // $24 (text[])
        new Date().toISOString(),                           // $25 (updatedAt)
        episodeData.deletedAt,                              // $26
        new Date().toISOString(),                           // $27 (createdAt)
        JSON.stringify(episodeData.processingInfo),         // $28 (jsonb)
        episodeData.contentType,                            // $29
        JSON.stringify(episodeData.additionalData),         // $30 (jsonb)
        episodeData.processingDone,                         // $31
        episodeData.isSynced                                // $32
      ];
      
      const result = await client.query(query, values);
      
      if (result.rowCount !== 1) {
        throw new Error(`Failed to insert episode: expected 1 row affected, got ${result.rowCount}`);
      }
      
      // Commit the transaction
      await client.query('COMMIT');
      
      logger.info(`Episode stored successfully: ${episodeId}`);
      return { episodeId };
      
    } catch (error) {
      // Rollback transaction on any error
      await client.query('ROLLBACK');
      logger.error(`Failed to store episode:`, error as Error);
      throw error;
    }
  }

  /**
   * Store new episode data from SQS message with ACID compliance
   */
  async storeNewEpisode(
    messageBody: SQSMessageBody,
    s3AudioLink: string,
    metadata?: VideoMetadata,
    thumbnailUrl?: string
  ): Promise<{ episodeId: string }> {
    return this.storeNewEpisodeWithRetry(messageBody, s3AudioLink, metadata, thumbnailUrl);
  }

  /**
   * Helper method to check episode existence within a transaction
   */
  private async checkEpisodeExistsInTransaction(
    client: Client | PoolClient, 
    episodeTitle: string, 
    channelId: string
  ): Promise<EpisodeRecord | null> {
    const query = `
      SELECT "episodeId", "episodeTitle", "channelId", "channelName", "originalUri", "createdAt", "additionalData"
      FROM public."Episodes"
      WHERE "episodeTitle" = $1 AND "channelId" = $2 AND "deletedAt" IS NULL
      ORDER BY "createdAt" DESC
      LIMIT 1
      FOR UPDATE NOWAIT
    `;
    
    try {
      const result = await client.query(query, [sanitizeText(episodeTitle), channelId]);
      
      if (result.rows.length > 0) {
        const row = result.rows[0];
        return {
          episodeId: row.episodeId,
          episodeTitle: row.episodeTitle,
          channelId: row.channelId,
          channelName: row.channelName,
          originalUri: row.originalUri,
          createdAt: row.createdAt,
          additionalData: row.additionalData || {},
        } as EpisodeRecord;
      }
      
      return null;
    } catch (error: any) {
      if (error.code === '55P03') { // lock_not_available
        throw new Error('Another process is currently creating an episode with the same title. Please retry.');
      }
      throw error;
    }
  }

  /**
   * Helper method to check episode existence by youtubeVideoId within a transaction
   */
  private async checkEpisodeExistsByYoutubeVideoIdInTransaction(
    client: Client | PoolClient,
    youtubeVideoId: string
  ): Promise<EpisodeRecord | null> {
    const query = `
      SELECT "episodeId", "episodeTitle", "channelId", "channelName", "originalUri", "createdAt", "additionalData"
      FROM public."Episodes"
      WHERE "additionalData"->>'youtubeVideoId' = $1 AND "deletedAt" IS NULL
      ORDER BY "createdAt" DESC
      LIMIT 1
      FOR UPDATE NOWAIT
    `;
    
    try {
      const result = await client.query(query, [youtubeVideoId]);
      
      if (result.rows.length > 0) {
        const row = result.rows[0];
        return {
          episodeId: row.episodeId,
          episodeTitle: row.episodeTitle,
          channelId: row.channelId,
          channelName: row.channelName,
          originalUri: row.originalUri,
          createdAt: row.createdAt,
          additionalData: row.additionalData || {},
        } as EpisodeRecord;
      }
      
      return null;
    } catch (error: any) {
      if (error.code === '55P03') { // lock_not_available
        throw new Error('Another process is currently creating an episode with the same youtubeVideoId. Please retry.');
      }
      throw error;
    }
  }

  /**
   * Get episode by ID
   */
  async getEpisode(episodeId: string): Promise<EpisodeRecord | null> {
    let client: Client | PoolClient | null = null;
    
    try {
      client = await this.getClient();
      logger.info(`Fetching episode: ${episodeId}`);

      const query = `
        SELECT 
          "episodeId", "episodeTitle", "episodeDescription", "episodeImages", "episodeUri",
          "originalUri", "channelId", "channelName", "publishedDate", "createdAt", "updatedAt",
          "guestImageUrl", "additionalData", "guests", "guestDescriptions", "topics",
<<<<<<< HEAD
          "contentType", "country", "genre", "durationMillis", "rssUrl", "processingDone", "isSynced",
          "transcriptUri", "processedTranscriptUri", "summaryAudioUri", "summaryDurationMillis", "summaryTranscriptUri",
          "hostName", "hostDescription"
=======
          "contentType", "country", "genre", "durationMillis", "rssUrl",
          "processingDone", "isSynced",
          "transcriptUri", "processedTranscriptUri", "summaryAudioUri", "summaryDurationMillis", "summaryTranscriptUri",
          "hostName", "hostDescription", "processingInfo"
>>>>>>> c45ad892
        FROM public."Episodes"
        WHERE "episodeId" = $1
      `;
      const result = await client.query(query, [episodeId]);
      
      if (result.rows.length === 0) {
        logger.info(`Episode not found: ${episodeId}`);
        this.releaseClient(client);
        return null;
      }
      
      const row = result.rows[0];
      
      // Parse guestImageUrl from JSON string to array
      let guestImageUrl: string[] = [];
      if (row.guestImageUrl) {
        try {
          guestImageUrl = typeof row.guestImageUrl === 'string' 
            ? JSON.parse(row.guestImageUrl) 
            : row.guestImageUrl;
        } catch (error) {
          logger.warn(`Failed to parse guestImageUrl for episode ${episodeId}:`, error as Error);
          guestImageUrl = [];
        }
      }
      
      const episode: Partial<EpisodeRecord> = {
        episodeId: row.episodeId,
        episodeTitle: row.episodeTitle,
        episodeDescription: row.episodeDescription,
        episodeImages: Array.isArray(row.episodeImages) ? row.episodeImages : (row.episodeImages ? [row.episodeImages] : []),
        episodeUri: row.episodeUri,
        originalUri: row.originalUri,
        channelId: row.channelId,
        channelName: row.channelName,
        publishedDate: row.publishedDate,
        createdAt: row.createdAt,
        updatedAt: row.updatedAt,
        hostName: row.hostName,
        hostDescription: row.hostDescription,
        guestImageUrl: guestImageUrl,
        guests: Array.isArray(row.guests) ? row.guests : (row.guests ? [row.guests] : []),
        guestDescriptions: Array.isArray(row.guestDescriptions) ? row.guestDescriptions : (row.guestDescriptions ? [row.guestDescriptions] : []),
        topics: Array.isArray(row.topics) ? row.topics : (row.topics ? [row.topics] : []),
        additionalData: row.additionalData || {},
<<<<<<< HEAD
=======
        // Newly included fields for validation consistency
>>>>>>> c45ad892
        contentType: row.contentType,
        country: row.country,
        genre: row.genre,
        durationMillis: row.durationMillis,
        rssUrl: row.rssUrl,
        processingDone: row.processingDone,
        isSynced: row.isSynced,
        transcriptUri: row.transcriptUri,
        processedTranscriptUri: row.processedTranscriptUri,
        summaryAudioUri: row.summaryAudioUri,
        summaryDurationMillis: row.summaryDurationMillis,
        summaryTranscriptUri: row.summaryTranscriptUri,
<<<<<<< HEAD
=======
        hostName: row.hostName,
        hostDescription: row.hostDescription,
        processingInfo: row.processingInfo,
>>>>>>> c45ad892
      };
      
      logger.info(`Episode fetched successfully: ${episodeId}`);
      this.releaseClient(client);
      return episode as EpisodeRecord;
    } catch (error: any) {
      if (client) {
        this.releaseClient(client);
      }
      logger.error(`Failed to fetch episode ${episodeId}:`, error as Error);
      throw error;
    }
  }

  /**
   * Update episode data with proper transaction handling
   */
  async updateEpisode(episodeId: string, updateData: Partial<EpisodeRecord>): Promise<void> {
    const maxValidateRetries = parseInt(process.env.RDS_UPDATE_VALIDATE_RETRIES || '3', 10);
    const baseDelayMs = parseInt(process.env.RDS_UPDATE_VALIDATE_BASE_DELAY_MS || '200', 10);

    return withSemaphore(dbSemaphore, 'db_write', async () => {
      let attempt = 0;
      let lastError: any;
      while (attempt < maxValidateRetries) {
        attempt++;
        try {
          // Perform the update within its own transaction (READ COMMITTED)
          await this.executeWithRetry(async (client) => {
            return this.updateEpisodeInternal(client, episodeId, updateData);
          });

          // Independently validate in a separate query context
          const validationOk = await this.validateEpisodeUpdate(episodeId, updateData);
          if (validationOk) {
            return; // success
          }

          const delay = baseDelayMs * Math.pow(2, attempt - 1);
          logger.warn(`RDS update validation failed for episode ${episodeId} (attempt ${attempt}/${maxValidateRetries}). Retrying in ${delay}ms...`);
          await new Promise((res) => setTimeout(res, delay));
        } catch (err) {
          lastError = err;
          if (attempt >= maxValidateRetries) break;
          const delay = baseDelayMs * Math.pow(2, attempt - 1);
          logger.warn(`RDS update attempt ${attempt} failed for episode ${episodeId}. Retrying in ${delay}ms...`, {
            error: (err as any)?.message || String(err)
          });
          await new Promise((res) => setTimeout(res, delay));
        }
      }
      // If we reached here, validation still failed or repeated errors occurred
      throw lastError || new Error(`RDS update validation failed after ${maxValidateRetries} attempts for episode ${episodeId}`);
    });
  }

  /**
   * Internal implementation of update episode (for use within transactions)
   */
  private async updateEpisodeInternal(
    client: Client | PoolClient,
    episodeId: string,
    updateData: Partial<EpisodeRecord>
  ): Promise<void> {
    logger.info(`Updating episode: ${episodeId} with data: ${JSON.stringify(updateData, null, 2)}`);
    
    // Start transaction with appropriate isolation level
    await client.query('BEGIN ISOLATION LEVEL READ COMMITTED');
    
    try {
      logger.info(`RDS client is available: ${!!client}`);
      
      // First check if episode exists and lock it
      const episodeExistsQuery = `
        SELECT "episodeId", "additionalData" 
        FROM public."Episodes" 
        WHERE "episodeId" = $1 AND "deletedAt" IS NULL
        FOR UPDATE NOWAIT
      `;
      
      const existsResult = await client.query(episodeExistsQuery, [episodeId]);
      
      if (existsResult.rows.length === 0) {
        await client.query('ROLLBACK');
        throw new Error(`Episode not found or deleted: ${episodeId}`);
      }
      
      const updateFields: string[] = [];
      const values: any[] = [];
      let paramIndex = 1;
      
      // Handle basic fields
      if (updateData.episodeTitle !== undefined) {
        updateFields.push(`"episodeTitle" = $${paramIndex++}`);
        values.push(sanitizeText(updateData.episodeTitle));
      }
      if (updateData.episodeDescription !== undefined) {
        updateFields.push(`"episodeDescription" = $${paramIndex++}`);
        values.push(sanitizeText(updateData.episodeDescription));
      }
      if (updateData.hostName !== undefined) {
        updateFields.push(`"hostName" = $${paramIndex++}`);
        values.push(updateData.hostName);
      }
      if (updateData.hostDescription !== undefined) {
        updateFields.push(`"hostDescription" = $${paramIndex++}`);
        values.push(updateData.hostDescription);
      }
      if (updateData.episodeUri !== undefined) {
        updateFields.push(`"episodeUri" = $${paramIndex++}`);
        values.push(updateData.episodeUri);
      }
      if (updateData.originalUri !== undefined) {
        updateFields.push(`"originalUri" = $${paramIndex++}`);
        values.push(updateData.originalUri);
      }
      if (updateData.contentType !== undefined) {
        updateFields.push(`"contentType" = $${paramIndex++}`);
        values.push(updateData.contentType);
      }
      if (updateData.country !== undefined) {
        updateFields.push(`"country" = $${paramIndex++}`);
        values.push(updateData.country);
      }
      if (updateData.genre !== undefined) {
        updateFields.push(`"genre" = $${paramIndex++}`);
        values.push(updateData.genre);
      }
      if (updateData.durationMillis !== undefined) {
        updateFields.push(`"durationMillis" = $${paramIndex++}`);
        values.push(updateData.durationMillis);
      }
      if (updateData.rssUrl !== undefined) {
        updateFields.push(`"rssUrl" = $${paramIndex++}`);
        values.push(updateData.rssUrl);
      }
      if (updateData.processingDone !== undefined) {
        updateFields.push(`"processingDone" = $${paramIndex++}`);
        values.push(updateData.processingDone);
      }
      if (updateData.isSynced !== undefined) {
        updateFields.push(`"isSynced" = $${paramIndex++}`);
        values.push(updateData.isSynced);
      }
      // Handle guest-related fields
      if (updateData.guests !== undefined) {
        updateFields.push(`"guests" = $${paramIndex++}`);
        values.push(updateData.guests);
        logger.info(`Storing guests:`, {
          value: updateData.guests,
          type: typeof updateData.guests,
          isArray: Array.isArray(updateData.guests),
          length: updateData.guests?.length
        });
      }
      if (updateData.guestDescriptions !== undefined) {
        updateFields.push(`"guestDescriptions" = $${paramIndex++}`);
        values.push(updateData.guestDescriptions);
        logger.info(`Storing guestDescriptions:`, {
          value: updateData.guestDescriptions,
          type: typeof updateData.guestDescriptions,
          isArray: Array.isArray(updateData.guestDescriptions),
          length: updateData.guestDescriptions?.length,
          sample: updateData.guestDescriptions?.slice(0, 2)
        });
      }
      if (updateData.guestImageUrl !== undefined) {
        updateFields.push(`"guestImageUrl" = $${paramIndex++}`);
        values.push(JSON.stringify(updateData.guestImageUrl));
        logger.info(`Storing guestImageUrl:`, {
          value: updateData.guestImageUrl,
          type: typeof updateData.guestImageUrl,
          isArray: Array.isArray(updateData.guestImageUrl),
          length: updateData.guestImageUrl?.length,
          jsonString: JSON.stringify(updateData.guestImageUrl)
        });
      }
      if (updateData.topics !== undefined) {
        updateFields.push(`"topics" = $${paramIndex++}`);
        values.push(updateData.topics);
      }
      // Handle transcript and summary fields
      if (updateData.transcriptUri !== undefined) {
        updateFields.push(`"transcriptUri" = $${paramIndex++}`);
        values.push(updateData.transcriptUri);
      }
      if (updateData.processedTranscriptUri !== undefined) {
        updateFields.push(`"processedTranscriptUri" = $${paramIndex++}`);
        values.push(updateData.processedTranscriptUri);
      }
      if (updateData.summaryAudioUri !== undefined) {
        updateFields.push(`"summaryAudioUri" = $${paramIndex++}`);
        values.push(updateData.summaryAudioUri);
      }
      if (updateData.summaryDurationMillis !== undefined) {
        updateFields.push(`"summaryDurationMillis" = $${paramIndex++}`);
        values.push(updateData.summaryDurationMillis);
      }
      if (updateData.summaryTranscriptUri !== undefined) {
        updateFields.push(`"summaryTranscriptUri" = $${paramIndex++}`);
        values.push(updateData.summaryTranscriptUri);
      }
      // Handle processing info
      if (updateData.processingInfo !== undefined) {
        updateFields.push(`"processingInfo" = $${paramIndex++}`);
        values.push(JSON.stringify(updateData.processingInfo));
      }
      // Handle additional data (merge with existing)
      if (updateData.additionalData !== undefined) {
        const existingAdditionalData = existsResult.rows[0].additionalData || {};
        // Merge new additionalData into existing
        const mergedAdditionalData = { ...existingAdditionalData, ...updateData.additionalData };
        updateFields.push(`"additionalData" = $${paramIndex++}`);
        values.push(JSON.stringify(mergedAdditionalData));
      }
      // Handle soft delete
      if (updateData.deletedAt !== undefined) {
        updateFields.push(`"deletedAt" = $${paramIndex++}`);
        values.push(updateData.deletedAt);
      }
      // Always update the updatedAt timestamp
      updateFields.push(`"updatedAt" = $${paramIndex++}`);
      values.push(new Date().toISOString());
      
      if (updateFields.length === 1) {
        await client.query('ROLLBACK');
        logger.info(`No fields to update for episode: ${episodeId}`);
        return;
      }
      
      values.push(episodeId);
      const query = `
        UPDATE public."Episodes" 
        SET ${updateFields.join(', ')}
        WHERE "episodeId" = $${paramIndex} AND "deletedAt" IS NULL
      `;
      
      const result = await client.query(query, values);
      
      if (result.rowCount === 0) {
        await client.query('ROLLBACK');
        throw new Error(`Episode not found or deleted: ${episodeId}`);
      } else if (result.rowCount !== 1) {
        await client.query('ROLLBACK');
        throw new Error(`Unexpected update result: expected 1 row affected, got ${result.rowCount}`);
      }
      
      // Commit the transaction
      await client.query('COMMIT');
      logger.info(`Episode updated successfully: ${episodeId}`);
      
    } catch (error: any) {
      // Rollback transaction on any error
      await client.query('ROLLBACK');
      if (error.code === '55P03') { // lock_not_available
        logger.error(`Episode ${episodeId} is being updated by another process. Please retry.`);
        throw new Error(`Episode ${episodeId} is currently being updated by another process. Please retry.`);
      }
      logger.error(`Failed to update episode ${episodeId}:`, error as Error);
      throw error;
    }
  }
  
  /**
   * Update episode with guest extraction results using transaction
   */
  async updateEpisodeWithGuestExtraction(episodeId: string, extractionResult: GuestExtractionResult): Promise<void> {
    return withSemaphore(dbSemaphore, 'db_write', () => this.executeWithRetry(async (client) => {
      return this.updateEpisodeWithGuestExtractionInternal(client, episodeId, extractionResult);
    }));
  }

  /**
   * Internal implementation of update episode with guest extraction (for use within transactions)
   */
  private async updateEpisodeWithGuestExtractionInternal(
    client: Client | PoolClient,
    episodeId: string,
    extractionResult: GuestExtractionResult
  ): Promise<void> {
  // Start transaction with the lowest effective isolation level in PostgreSQL.
  // Note: PostgreSQL treats READ UNCOMMITTED as READ COMMITTED, so we explicitly use READ COMMITTED.
  await client.query('BEGIN ISOLATION LEVEL READ COMMITTED');
    
    try {
      logger.info(`Updating episode ${episodeId} with guest extraction results: ${JSON.stringify(extractionResult, null, 2)}`);
      
      // First verify episode exists and lock it
      const episodeExistsQuery = `
        SELECT "episodeId", "additionalData" 
        FROM public."Episodes" 
        WHERE "episodeId" = $1 AND "deletedAt" IS NULL
        FOR UPDATE NOWAIT
      `;
      
      const existsResult = await client.query(episodeExistsQuery, [episodeId]);
      
      if (existsResult.rows.length === 0) {
        await client.query('ROLLBACK');
        throw new Error(`Episode not found or deleted: ${episodeId}`);
      }
      
      // Prepare guest data for RDS
      const guestNames: string[] = extractionResult.guest_names;
      const guestDescriptions: string[] = guestNames.map(name => {
        const guestDetail = extractionResult.guest_details[name];
        return guestDetail?.guestDescription || 'No description available';
      });

      // Prepare guest images data - ensure array alignment with guest names
      const guestImageUrl: string[] = guestNames.map(name => {
        const guestDetail = extractionResult.guest_details[name];
        if (guestDetail?.guestImage) {
          const imageUrl = guestDetail.guestImage?.s3Url || guestDetail.guestImage;
          return typeof imageUrl === 'string' ? imageUrl : '';
        }
        return '';
      }).filter(url => url !== ''); 

      // Prepare enrichment metadata
      const enrichmentMetadata = {
        extractionDate: new Date().toISOString(),
        totalGuests: guestNames.length,
        successfulEnrichments: Object.keys(extractionResult.guest_details).length,
        confidenceBreakdown: this.calculateConfidenceBreakdown(extractionResult.guest_details),
        topicsExtracted: extractionResult.topics.length,
        hasGuestImages: guestImageUrl.length > 0,
        guestImageCount: guestImageUrl.length
      };

      // Merge additional data with existing
      const existingAdditionalData = existsResult.rows[0].additionalData || {};
      const mergedAdditionalData = {
        ...existingAdditionalData,
        guestEnrichmentMetadata: enrichmentMetadata,
        extractedDescription: extractionResult.description
      };

      // Log the arrays being stored for debugging
      logger.info(`Storing guest data:`, {
        guests: guestNames,
        guestDescriptions: guestDescriptions,
        guestImageUrl: guestImageUrl,
        guestImageUrlType: Array.isArray(guestImageUrl) ? 'array' : typeof guestImageUrl,
        guestImageUrlLength: guestImageUrl.length,
        guestDescriptionsType: Array.isArray(guestDescriptions) ? 'array' : typeof guestDescriptions,
        guestDescriptionsLength: guestDescriptions.length
      });

      // Update the episode with all guest data
      const updateQuery = `
        UPDATE public."Episodes" 
        SET 
          "guests" = $1,
          "guestDescriptions" = $2,
          "guestImageUrl" = $3,
          "topics" = $4,
          "additionalData" = $5,
          "updatedAt" = $6
        WHERE "episodeId" = $7 AND "deletedAt" IS NULL
      `;
      
      const updateValues = [
        guestNames,                           // $1 (text[])
        guestDescriptions,                    // $2 (text[])
        JSON.stringify(guestImageUrl),        // $3 (JSON string)
        extractionResult.topics,              // $4 (text[])
        JSON.stringify(mergedAdditionalData), // $5 (jsonb)
        new Date().toISOString(),             // $6 (timestamp)
        episodeId                             // $7
      ];
      
      const updateResult = await client.query(updateQuery, updateValues);
      
      if (updateResult.rowCount !== 1) {
        await client.query('ROLLBACK');
        throw new Error(`Failed to update episode ${episodeId}: expected 1 row affected, got ${updateResult.rowCount}`);
      }
      
      // Commit the transaction
      await client.query('COMMIT');
      
      logger.info(`Updated episode ${episodeId} with ${guestNames.length} guests, ${extractionResult.topics.length} topics, and ${guestImageUrl.length} guest images`);
      
      // Independently validate in a separate query context; retry on mismatch with exponential backoff
  const maxValidateRetries = parseInt(process.env.RDS_UPDATE_VALIDATE_RETRIES || '3', 10);
      const baseDelayMs = parseInt(process.env.RDS_UPDATE_VALIDATE_BASE_DELAY_MS || '200', 10);
      for (let attempt = 1; attempt <= maxValidateRetries; attempt++) {
        const expected: Partial<EpisodeRecord> = {
          guests: guestNames,
          guestDescriptions: guestDescriptions,
          topics: extractionResult.topics,
          // additionalData should contain at least the keys we added/updated
          additionalData: {
    // Use an object to assert presence; validator checks for presence/type when value is object
    guestEnrichmentMetadata: {},
    extractedDescription: extractionResult.description
          } as any
        } as any;

        const ok = await this.validateEpisodeUpdate(episodeId, expected);
        if (ok) break;
        if (attempt === maxValidateRetries) {
          throw new Error(`RDS validation failed after updating guest extraction fields for episode ${episodeId}`);
        }
        const delay = baseDelayMs * Math.pow(2, attempt - 1);
        logger.warn(`RDS guest extraction update validation failed (attempt ${attempt}/${maxValidateRetries}) for ${episodeId}. Retrying in ${delay}ms...`);
        await new Promise((res) => setTimeout(res, delay));
      }
      
    } catch (error: any) {
      // Rollback transaction on any error
      await client.query('ROLLBACK');
      if (error.code === '55P03') { // lock_not_available
        logger.error(`Episode ${episodeId} is being updated by another process during guest extraction. Please retry.`);
        throw new Error(`Episode ${episodeId} is currently being updated by another process. Please retry guest extraction.`);
      }
      logger.error(`Failed to update episode ${episodeId} with guest extraction results:`, error as Error);
      throw error;
    }
  }

  /**
   * Insert a new guest record into the database with transaction handling
   */
  async insertGuest(guest: GuestRecord): Promise<void> {
    return withSemaphore(dbSemaphore, 'db_write', () => this.executeWithRetry(async (client) => {
      return this.insertGuestInternal(client, guest);
    }));
  }

  /**
   * Internal implementation of insert guest (for use within transactions)
   */
  private async insertGuestInternal(client: Client | PoolClient, guest: GuestRecord): Promise<void> {
    // Start transaction
    await client.query('BEGIN ISOLATION LEVEL READ COMMITTED');
    
    try {
      // Check if guest already exists
      const existsQuery = `
        SELECT "guestId" 
        FROM public."Guests" 
        WHERE "guestName" = $1
        FOR UPDATE NOWAIT
      `;
      
      const existsResult = await client.query(existsQuery, [guest.guestName]);
      
      if (existsResult.rows.length > 0) {
        // Update existing guest
        const updateQuery = `
          UPDATE public."Guests" 
          SET 
            "guestDescription" = $1,
            "guestImage" = $2,
            "guestLanguage" = $3
          WHERE "guestName" = $4
        `;
        
        await client.query(updateQuery, [
          guest.guestDescription,
          guest.guestImage,
          guest.guestLanguage,
          guest.guestName
        ]);
        
        logger.info(`Guest updated: ${guest.guestName}`);
      } else {
        // Insert new guest
        const insertQuery = `
          INSERT INTO public."Guests" (
            "guestId", "guestName", "guestDescription", "guestImage", "guestLanguage"
          ) VALUES ($1, $2, $3, $4, $5)
        `;
        
        await client.query(insertQuery, [
          guest.guestId || uuidv4(),  
          guest.guestName,
          guest.guestDescription,
          guest.guestImage,
          guest.guestLanguage
        ]);
        
        logger.info(`Guest inserted: ${guest.guestName}`);
      }
      
      // Commit transaction
      await client.query('COMMIT');
      
    } catch (error: any) {
      // Rollback transaction on error
      await client.query('ROLLBACK');
      if (error.code === '55P03') { // lock_not_available
        logger.error(`Guest ${guest.guestName} is being modified by another process. Please retry.`);
        throw new Error(`Guest ${guest.guestName} is currently being modified by another process. Please retry.`);
      }
      logger.error('Error inserting/updating guest:', error as Error);
      throw error;
    }
  }

  /**
   * Delete a guest record from the database by name with transaction handling
   */
  async deleteGuestByName(guestName: string): Promise<boolean> {
    return withSemaphore(dbSemaphore, 'db_write', () => this.executeWithRetry(async (client) => {
      return this.deleteGuestByNameInternal(client, guestName);
    }));
  }

  /**
   * Internal implementation of delete guest by name (for use within transactions)
   */
  private async deleteGuestByNameInternal(client: Client | PoolClient, guestName: string): Promise<boolean> {
    // Start transaction
    await client.query('BEGIN ISOLATION LEVEL READ COMMITTED');
    
    try {
      // First check if guest exists and lock it
      const existsQuery = `
        SELECT "guestId" 
        FROM public."Guests" 
        WHERE "guestName" = $1
        FOR UPDATE NOWAIT
      `;
      
      const existsResult = await client.query(existsQuery, [guestName]);
      
      if (existsResult.rows.length === 0) {
        await client.query('ROLLBACK');
        logger.info(`No guest found to delete: ${guestName}`);
        return false;
      }
      
      // Delete the guest
      const deleteQuery = `
        DELETE FROM public."Guests"
        WHERE "guestName" = $1
      `;
      
      const result = await client.query(deleteQuery, [guestName]);
      
      if (result.rowCount !== 1) {
        await client.query('ROLLBACK');
        throw new Error(`Unexpected delete result: expected 1 row affected, got ${result.rowCount}`);
      }
      
      // Commit transaction
      await client.query('COMMIT');
      
      logger.info(`Guest deleted: ${guestName}`);
      return true;
      
    } catch (error: any) {
      // Rollback transaction on error
      await client.query('ROLLBACK');
      if (error.code === '55P03') { // lock_not_available
        logger.error(`Guest ${guestName} is being modified by another process. Please retry.`);
        throw new Error(`Guest ${guestName} is currently being modified by another process. Please retry.`);
      }
      logger.error('Error deleting guest:', error as Error);
      throw error;
    }
  }
  
  /**
   * Calculate confidence breakdown for enrichment metadata
   */
  private calculateConfidenceBreakdown(guestDetails: Record<string, any>): { high: number; medium: number; low: number } {
    const breakdown = { high: 0, medium: 0, low: 0 };
    
    Object.values(guestDetails).forEach((detail: any) => {
      if (detail.confidence) {
        breakdown[detail.confidence as keyof typeof breakdown]++;
      }
    });
    
    return breakdown;
  }

}

/**
 * Create RDS service instance from environment variables with optional connection pooling
 */
export function createRDSServiceFromEnv(usePool: boolean = false): RDSService | null {
  if (!process.env.RDS_HOST || !process.env.RDS_USER || !process.env.RDS_PASSWORD) {
    return null;
  }

  const config: RDSConfig = {
    host: process.env.RDS_HOST,
    user: process.env.RDS_USER,
    password: process.env.RDS_PASSWORD,
    database: process.env.RDS_DATABASE || 'spice_content',
    port: parseInt(process.env.RDS_PORT || '5432'),
    ssl: { rejectUnauthorized: false },
    // Connection pool settings
    max: parseInt(process.env.RDS_POOL_MAX || '20'),
    idleTimeoutMillis: parseInt(process.env.RDS_IDLE_TIMEOUT || '30000'),
    connectionTimeoutMillis: parseInt(process.env.RDS_CONNECTION_TIMEOUT || '2000'),
  };

  const service = new RDSService(config, undefined, usePool);
  
  // Initialize pool if requested
  if (usePool) {
    service.initPool().catch(error => {
      logger.error('Failed to initialize connection pool:', error);
    });
  }

  return service;
}

/**
 * Sanitize text for PostgreSQL storage by normalizing the string,
 * removing control characters, and collapsing whitespace.
 */
function sanitizeText(text: string): string {
  if (!text) {
    return '';
  }

  // 1. Normalize to NFC for a consistent Unicode representation. This is a
  // best practice for storing text to avoid issues with characters that
  // can be represented in multiple ways.
  const normalized = text.normalize('NFC');

  // 2. Replace all Unicode control characters (\p{C}), including the null
  // byte (\u0000) that PostgreSQL specifically forbids, with a space.
  // The 'u' flag is required for Unicode property escapes like \p{C}.
  const replaced = normalized.replace(/\p{C}/gu, ' ');

  // 3. Collapse consecutive whitespace characters into a single space
  // and trim any leading or trailing whitespace.
  return replaced.replace(/\s+/g, ' ').trim();
}<|MERGE_RESOLUTION|>--- conflicted
+++ resolved
@@ -862,16 +862,10 @@
           "episodeId", "episodeTitle", "episodeDescription", "episodeImages", "episodeUri",
           "originalUri", "channelId", "channelName", "publishedDate", "createdAt", "updatedAt",
           "guestImageUrl", "additionalData", "guests", "guestDescriptions", "topics",
-<<<<<<< HEAD
-          "contentType", "country", "genre", "durationMillis", "rssUrl", "processingDone", "isSynced",
-          "transcriptUri", "processedTranscriptUri", "summaryAudioUri", "summaryDurationMillis", "summaryTranscriptUri",
-          "hostName", "hostDescription"
-=======
           "contentType", "country", "genre", "durationMillis", "rssUrl",
           "processingDone", "isSynced",
           "transcriptUri", "processedTranscriptUri", "summaryAudioUri", "summaryDurationMillis", "summaryTranscriptUri",
           "hostName", "hostDescription", "processingInfo"
->>>>>>> c45ad892
         FROM public."Episodes"
         WHERE "episodeId" = $1
       `;
@@ -917,10 +911,7 @@
         guestDescriptions: Array.isArray(row.guestDescriptions) ? row.guestDescriptions : (row.guestDescriptions ? [row.guestDescriptions] : []),
         topics: Array.isArray(row.topics) ? row.topics : (row.topics ? [row.topics] : []),
         additionalData: row.additionalData || {},
-<<<<<<< HEAD
-=======
         // Newly included fields for validation consistency
->>>>>>> c45ad892
         contentType: row.contentType,
         country: row.country,
         genre: row.genre,
@@ -933,12 +924,7 @@
         summaryAudioUri: row.summaryAudioUri,
         summaryDurationMillis: row.summaryDurationMillis,
         summaryTranscriptUri: row.summaryTranscriptUri,
-<<<<<<< HEAD
-=======
-        hostName: row.hostName,
-        hostDescription: row.hostDescription,
         processingInfo: row.processingInfo,
->>>>>>> c45ad892
       };
       
       logger.info(`Episode fetched successfully: ${episodeId}`);
