--- conflicted
+++ resolved
@@ -811,183 +811,7 @@
     
     // Check and manage task protection after critical failure
     await manageTaskProtection();
-<<<<<<< HEAD
   triggerYtdlpFatal(error?.message || String(error), { existingEpisode: false }).catch(()=>{});
-  }
-}
-
-/**
- * Download video for an existing podcast episode without creating new audio or metadata
- * Updates the videoFileName in RDS and checks for trimming queue eligibility
- */
-export async function downloadVideoForExistingEpisode(episodeId: string, videoUrl: string): Promise<void> {
-  if (!isRDSEnabled) {
-    throw new Error('RDS is not enabled - cannot process existing episode');
-  }
-
-  // Enable ECS task protection for existing episode processing
-  await enableTaskProtection(60); // 1 hour protection for existing episodes
-  // Start continuous protection management immediately (auto-renew while job runs)
-  if (!taskProtectionTimeout) {
-    taskProtectionTimeout = setTimeout(manageTaskProtection, 30 * 60 * 1000); // Check in 30 minutes
-    logger.info('Started continuous task protection monitoring');
-  }
-
-  try {
-    // 1. Get existing episode data from RDS
-    logger.info(`Fetching existing episode data for ${episodeId}`);
-    const existingEpisode = await rdsService.getEpisode(episodeId);
-    
-    if (!existingEpisode) {
-      throw new Error(`Episode ${episodeId} not found in database`);
-    }
-
-    logger.info(`Found existing episode: ${existingEpisode.episodeTitle || 'Unknown Title'}`);
-
-    // 2. Get video metadata (for filename generation)
-    logger.info(`Fetching video metadata for ${videoUrl}`);
-    const metadata = await getVideoMetadata(videoUrl);
-
-    // 3. Download video with audio (simple download, no database operations)
-    logger.info(`Starting video+audio download for existing episode ${episodeId}`);
-    
-    // Generate output filename using existing episode data
-    const podcastSlug = create_slug(existingEpisode.channelName || metadata.uploader || 'unknown');
-    const episodeSlug = create_slug(existingEpisode.episodeTitle || metadata.title || 'untitled');
-    const outputFilename = `${podcastSlug}/${episodeSlug}.mp4`;
-
-    // Download the merged MP4 locally first; we'll upload to S3 next and then run HLS
-    const videoPath = await downloadVideoWithAudioSimple(videoUrl, {
-      outputDir: downloadsDir,
-      outputFilename: outputFilename,
-      s3Upload: { 
-        enabled: false,
-        deleteLocalAfterUpload: false 
-      },
-      onProgress: (progressInfo: ProgressInfo) => {
-        logger.debug(`Video+audio download progress for ${episodeId}:`, progressInfo);
-      }
-    }, metadata);
-
-    logger.info(`Video+audio download completed: ${videoPath}`);
-
-    // 4. Upload MP4 to S3 and update RDS with videoLocation before HLS
-    const s3 = createS3ServiceFromEnv();
-    const bucketName = process.env.S3_ARTIFACT_BUCKET || getS3ArtifactBucket();
-    if (s3) {
-      try {
-        let videoKey: string;
-        if (metadata) {
-          const videoExtension = path.extname(videoPath) || '.mp4';
-          videoKey = generateVideoS3Key(metadata, videoExtension, '1080p');
-        } else {
-          const filename = path.basename(videoPath);
-          videoKey = `videos/${filename}`;
-        }
-        const uploadResult = await s3.uploadFile(videoPath, bucketName, videoKey);
-        if (uploadResult.success) {
-          if (isRDSEnabled) {
-            await rdsService.updateEpisode(episodeId, {
-              additionalData: { videoLocation: uploadResult.location },
-              contentType: 'video'
-            });
-            logger.info(`Updated episode ${episodeId} with videoLocation before HLS`);
-          }
-        } else {
-          logger.error('Failed to upload MP4 to S3 before HLS', undefined, { error: uploadResult.error });
-        }
-      } catch (e: any) {
-        logger.warn('MP4 S3 upload failed; skipping HLS for existing-episode path', e?.message || e);
-      }
-    } else {
-      logger.warn('S3 service unavailable; skipping video upload and HLS for existing episode.');
-    }
-
-    // 5. Render lower renditions (HLS) and upload to S3, then update RDS
-    const metaForHls = metadata || await getVideoMetadata(videoUrl);
-
-  if (s3) {
-      const originalQuality: 1080 | 720 = 1080;
-      const { masterPlaylists3Link } = await renderingLowerDefinitionVersions(
-        videoPath,
-        metaForHls,
-        originalQuality,
-        s3,
-    bucketName
-      );
-
-  // Update RDS: set additionalData.master_m3u8, mark processingDone, and set isSynced false
-      await rdsService.updateEpisode(episodeId, {
-        additionalData: { master_m3u8: masterPlaylists3Link },
-        processingDone: true,
-        isSynced: false,
-        contentType: 'video'
-      });
-      logger.info(`Stored master_m3u8 & processingDone for episode ${episodeId}; running final validation`);
-
-      try {
-        const validation = createValidationServiceFromEnv();
-        const result = await validation.validateAfterProcessing({
-          episodeId,
-          expectAdditionalData: ['videoLocation', 'master_m3u8'],
-          s3Urls: [masterPlaylists3Link].filter(Boolean) as string[]
-        });
-        if (!result.ok) {
-          logger.error('Final validation failed after setting processingDone', undefined, { errors: result.errors });
-          emitValidationMetric({ episodeId, success: false, errors: result.errors.length, warnings: 0, stage: 'post_process' }).catch(()=>{});
-        } else {
-          logger.info(`Final validation succeeded for episode ${episodeId}`);
-          emitValidationMetric({ episodeId, success: true, errors: 0, warnings: 0, stage: 'post_process' }).catch(()=>{});
-        }
-      } catch (valErr: any) {
-        logger.warn('Final validation threw error (processingDone already set)', valErr?.message || valErr);
-        emitValidationMetric({ episodeId, success: false, errors: 1, warnings: 0, stage: 'post_process' }).catch(()=>{});
-      }
-    } else {
-      logger.warn('S3 service unavailable; skipping lower rendition upload for existing episode.');
-    }
-
-    // Optional: cleanup local file after processing
-    try {
-      if (fs.existsSync(videoPath)) {
-        await fs.promises.unlink(videoPath);
-      }
-    } catch {}
-    
-    // Check and manage task protection after successful completion
-    await manageTaskProtection();
-  } catch (error: any) {
-    logger.error(`Failed to download video for existing episode ${episodeId}: ${error.message}`, error);
-    logger.error(`yt-dlp operation failed for existing episode ${episodeId} - server protected, abandoning job`, error);
-  triggerYtdlpFatal(error?.message || String(error), { existingEpisode: true }).catch(()=>{});
-    
-    // Update episode with error status if possible
-    try {
-      if (isRDSEnabled) {
-        const currentEpisode = await rdsService.getEpisode(episodeId);
-        const errorMessage = error?.message || String(error);
-        let categorizedError = '';
-        if (errorMessage.includes('yt-dlp') || errorMessage.includes('YouTube') || errorMessage.includes('video')) {
-          categorizedError = `yt-dlp error: ${errorMessage}`;
-        } else {
-          categorizedError = errorMessage;
-        }
-        
-        await rdsService.updateEpisode(episodeId, {
-          additionalData: { 
-            ...currentEpisode?.additionalData, 
-            videoDownloadError: categorizedError
-          }
-        });
-      }
-    } catch (updateError: any) {
-      logger.error(`Failed to update episode ${episodeId} with error status: ${updateError.message}`);
-=======
-    await emitMetric(METRICS.NAMES.DOWNLOAD_FAILED, 1, [{ Name: 'Stage', Value: 'Critical' }]);
-    if ((error?.message || '').includes('yt-dlp')) {
-      await emitMetric(METRICS.NAMES.YTDLP_FAILURE, 1);
->>>>>>> 71f78b14
-    }
   }
 }
 
