import { S3Service, createS3ServiceFromEnv } from './s3Service.js';
import { RDSService, createRDSServiceFromEnv, EpisodeRecord } from './rdsService.js';
import { logger } from './utils/logger.js';
<<<<<<< HEAD
import { emitValidationMetric } from './cloudwatchMetrics.js';
=======
import { GetObjectCommand, HeadObjectCommand } from '@aws-sdk/client-s3';
import path from 'path';
>>>>>>> 71f78b14

export type PostProcessValidationResult = {
  ok: boolean;
  errors: string[];
  details?: Record<string, any>;
};

export class ValidationService {
  constructor(private s3: S3Service | null, private rds: RDSService | null) {}

  /**
   * Validate that RDS has required flags/fields and S3 objects exist.
   * - episodeId: required for DB lookup
   * - expect: keys to check in RDS additionalData and their presence
   * - s3Urls: list of S3/HTTPS URLs that must exist
   */
  async validateAfterProcessing(params: {
    episodeId: string;
    expectAdditionalData?: string[]; // e.g., ['videoLocation', 'master_m3u8']
    s3Urls?: string[];
    validateStream?: boolean; // when true, will fetch master_m3u8 and basic-validate variant lines
    requireProcessingDone?: boolean; // ensure processingDone=true in RDS
    verifyContentTypeVideo?: boolean; // ensure contentType === 'video'
    verifyDurationToleranceSeconds?: number; // if provided, compare RDS duration vs HLS manifest #EXTINF sum (rough)
  }): Promise<PostProcessValidationResult> {
    const errors: string[] = [];
    const details: Record<string, any> = {};

  // RDS checks
  let ep: EpisodeRecord | undefined | null = undefined;
  if (this.rds) {
      try {
    ep = await this.rds.getEpisode(params.episodeId) as EpisodeRecord | undefined | null;
        if (!ep) {
          errors.push(`RDS: episode not found: ${params.episodeId}`);
        } else {
          details.episode = { id: ep.episodeId, title: ep.episodeTitle };
          const add = ep.additionalData || {};
          for (const key of params.expectAdditionalData || []) {
            if (!(key in add) || add[key] === undefined || add[key] === null || String(add[key]).trim() === '') {
              errors.push(`RDS: missing/empty additionalData.${key}`);
            }
          }
          if (params.requireProcessingDone && ep.processingDone !== true) {
            errors.push('RDS: processingDone not true');
          }
          if (params.verifyContentTypeVideo && (ep.contentType || '').toLowerCase() !== 'video') {
            errors.push(`RDS: contentType not video (got '${ep.contentType}')`);
          }
          details.durationMillis = ep.durationMillis;
          details.additionalData = Object.keys(add);
        }
      } catch (err: any) {
        errors.push(`RDS: error fetching episode ${params.episodeId}: ${err?.message || err}`);
      }
    } else {
      logger.warn('Validation: RDS unavailable; skipping DB checks');
    }

    // S3 checks
    if (this.s3 && params.s3Urls?.length) {
      for (const url of params.s3Urls) {
        try {
          const exists = await this.s3.objectExistsByUrl(url);
          if (!exists) errors.push(`S3: object missing ${url}`);
        } catch (err: any) {
          errors.push(`S3: error checking ${url}: ${err?.message || err}`);
        }
      }
    } else if (!this.s3 && params.s3Urls?.length) {
      logger.warn('Validation: S3 unavailable; skipping object checks');
    }

    // Optional stream (HLS master) validation and duration check
    if ((params.validateStream || params.verifyDurationToleranceSeconds) && this.s3) {
      try {
        // Attempt to derive master playlist URL from provided s3Urls or RDS
        let masterUrl = (params.s3Urls || []).find(u => u.endsWith('.m3u8'));
        if (!masterUrl && ep?.additionalData?.master_m3u8) {
          masterUrl = String(ep.additionalData.master_m3u8);
        }
        if (masterUrl) {
          // Fetch object and inspect contents (basic)
          const parsed = this.s3.parseS3Url(masterUrl);
          if (parsed) {
            const { bucket, key } = parsed;
            const headOk = await this.s3.objectExists(bucket, key);
            if (!headOk) {
              errors.push(`HLS: master playlist head failed ${masterUrl}`);
            } else {
              const obj = await (this.s3 as any).s3Client.send(new GetObjectCommand({ Bucket: bucket, Key: key }));
              const body = await streamToString(obj.Body);
              const variantLines = body.split(/\r?\n/).filter(l => l.startsWith('#EXT-X-STREAM-INF'));
              if (variantLines.length === 0) {
                errors.push('HLS: no #EXT-X-STREAM-INF lines found in master');
              }
              details.hlsVariantCount = variantLines.length;
              // Duration validation if requested
              if (params.verifyDurationToleranceSeconds && ep?.durationMillis) {
                try {
                  const mediaUri = selectBestVariantUri(body);
                  if (!mediaUri) {
                    errors.push('HLS: unable to resolve media playlist URI from master');
                  } else {
                    const resolved = resolveVariantToS3Key({ bucket, key }, mediaUri);
                    if (!resolved) {
                      errors.push(`HLS: unable to resolve media playlist S3 key for uri '${mediaUri}'`);
                    } else {
                      const mediaObj = await (this.s3 as any).s3Client.send(new GetObjectCommand({ Bucket: resolved.bucket, Key: resolved.key }));
                      const mediaBody = await streamToString(mediaObj.Body);
                      const hlsSeconds = sumExtInfSeconds(mediaBody);
                      const originalSeconds = Math.round((ep.durationMillis || 0) / 1000);
                      const diff = Math.abs(hlsSeconds - originalSeconds);
                      details.hlsDurationSeconds = hlsSeconds;
                      details.originalDurationSeconds = originalSeconds;
                      details.durationDiffSeconds = diff;
                      details.mediaPlaylistKey = resolved.key;
                      const tolerance = Math.max(0, params.verifyDurationToleranceSeconds || 0);
                      if (diff > tolerance) {
                        errors.push(`HLS: duration mismatch: HLS=${hlsSeconds}s vs original=${originalSeconds}s (diff ${diff}s > ${tolerance}s)`);
                      }
                    }
                  }
                } catch (durErr: any) {
                  errors.push(`HLS: error validating duration: ${durErr?.message || durErr}`);
                }
              }
            }
          }
        } else {
          errors.push('HLS: master playlist URL not found among provided s3Urls');
        }
      } catch (e: any) {
        errors.push(`HLS: validation error ${e?.message || e}`);
      }
    }

    const ok = errors.length === 0;
    if (ok) logger.info('✅ Post-process validation OK');
    else logger.error('❌ Post-process validation FAILED', new Error('validation_failed'), { errors });

    // Emit CloudWatch metric (non-blocking)
    emitValidationMetric({
      episodeId: params.episodeId,
      success: ok,
      errors: errors.length,
      warnings: 0,
      stage: 'post_process'
    }).catch(() => {});

    return { ok, errors, details };
  }
}

export function createValidationServiceFromEnv(): ValidationService {
  const s3 = createS3ServiceFromEnv();
  const rds = createRDSServiceFromEnv();
  return new ValidationService(s3, rds);
}

async function streamToString(stream: any): Promise<string> {
  if (!stream) return '';
  return await new Promise<string>((resolve, reject) => {
    const chunks: any[] = [];
    stream.on('data', (d: any) => chunks.push(Buffer.from(d)));
    stream.on('error', (e: any) => reject(e));
    stream.on('end', () => resolve(Buffer.concat(chunks).toString('utf-8')));
  });
}

/**
 * Pick the media playlist URI to use for duration checks.
 * Select the URI following the highest BANDWIDTH #EXT-X-STREAM-INF block; fallback to first.
 */
function selectBestVariantUri(masterBody: string): string | null {
  const lines = masterBody.split(/\r?\n/);
  type Variant = { bandwidth: number; uri: string };
  const variants: Variant[] = [];
  for (let i = 0; i < lines.length; i++) {
    const line = lines[i];
    if (line.startsWith('#EXT-X-STREAM-INF')) {
      let uri: string | null = null;
      for (let j = i + 1; j < lines.length; j++) {
        const l = lines[j].trim();
        if (!l) continue;
        if (l.startsWith('#')) break;
        uri = l;
        break;
      }
      const bwMatch = /BANDWIDTH=(\d+)/.exec(line) || /AVERAGE-BANDWIDTH=(\d+)/.exec(line);
      const bw = bwMatch ? parseInt(bwMatch[1], 10) : 0;
      if (uri) variants.push({ bandwidth: bw || 0, uri });
    }
  }
  if (variants.length === 0) return null;
  variants.sort((a, b) => b.bandwidth - a.bandwidth);
  return variants[0].uri;
}

/** Resolve a media playlist path (possibly relative) to S3 bucket/key using master bucket/key context */
function resolveVariantToS3Key(master: { bucket: string; key: string }, mediaUri: string): { bucket: string; key: string } | null {
  try {
    if (mediaUri.startsWith('http://') || mediaUri.startsWith('https://')) {
      const u = new URL(mediaUri);
      const hostParts = u.hostname.split('.');
      let bucket = '';
      if (hostParts.length >= 3 && hostParts[1] === 's3') bucket = hostParts[0];
      if (!bucket) return null;
      const key = u.pathname.replace(/^\/+/, '');
      return { bucket, key };
    }
    // Relative path into same bucket; resolve against master key directory using POSIX paths
    const dir = path.posix.dirname(master.key);
    const joined = path.posix.normalize(path.posix.join(dir, mediaUri));
    return { bucket: master.bucket, key: joined };
  } catch {
    return null;
  }
}

/** Sum all #EXTINF durations in seconds from a media playlist */
function sumExtInfSeconds(mediaBody: string): number {
  let total = 0;
  const re = /#EXTINF:([0-9]+(?:\.[0-9]+)?)/g;
  let m: RegExpExecArray | null;
  while ((m = re.exec(mediaBody)) !== null) {
    const s = parseFloat(m[1]);
    if (!Number.isNaN(s)) total += s;
  }
  return Math.round(total);
}<|MERGE_RESOLUTION|>--- conflicted
+++ resolved
@@ -1,12 +1,9 @@
 import { S3Service, createS3ServiceFromEnv } from './s3Service.js';
 import { RDSService, createRDSServiceFromEnv, EpisodeRecord } from './rdsService.js';
 import { logger } from './utils/logger.js';
-<<<<<<< HEAD
 import { emitValidationMetric } from './cloudwatchMetrics.js';
-=======
 import { GetObjectCommand, HeadObjectCommand } from '@aws-sdk/client-s3';
 import path from 'path';
->>>>>>> 71f78b14
 
 export type PostProcessValidationResult = {
   ok: boolean;
