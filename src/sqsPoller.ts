import { Message, SQSClient, SendMessageCommand, GetQueueAttributesCommand, SendMessageCommandOutput, GetQueueAttributesCommandOutput } from '@aws-sdk/client-sqs';
import { createSQSServiceFromEnv } from './lib/sqsService_new.js';
import { logger } from './lib/utils/logger.js';
import { SQSJobMessage } from './types.js';
<<<<<<< HEAD
import { processDownload, downloadVideoForExistingEpisode, enableTaskProtection, disableTaskProtection, triggerYtdlpFatal } from './server.js';
=======
import { processDownload, enableTaskProtection, disableTaskProtection, manageTaskProtection } from './server.js';
>>>>>>> 71f78b14
import { v4 as uuidv4 } from 'uuid';
import os from 'os';
import { metrics, computeDefaultConcurrency, isGreedyPerJob } from './lib/utils/concurrency.js';
// Removed RDS enrichment dependency

// Configuration
// Size workers to ensure 100% compute:
// - If greedy-per-job, run a single job to allow it to saturate all cores.
// - Otherwise, scale workers to available CPU cores.
// Can be overridden via MAX_CONCURRENT_JOBS.
const MAX_CONCURRENT_JOBS = (() => {
  const fromEnv = parseInt(process.env.MAX_CONCURRENT_JOBS || '', 10);
  if (Number.isFinite(fromEnv) && fromEnv > 0) return fromEnv;
  return isGreedyPerJob() ? 1 : computeDefaultConcurrency('cpu');
})();
// Poll frequently by default (5s). Override with POLLING_INTERVAL_MS.
const POLLING_INTERVAL_MS = parseInt(process.env.POLLING_INTERVAL_MS || '5000', 10);
const AUTO_EXIT_ON_IDLE = (process.env.AUTO_EXIT_ON_IDLE || 'false').toLowerCase() === 'true';
const WORKER_ID = `${os.hostname()}-${process.pid}`;

// Create SQS service
const sqsService = createSQSServiceFromEnv();

// Video enrichment removed: RDS client no longer needed here

// Create a separate SQS client specifically for transcription queue
const createTranscriptionSQSClient = () => {
  if (!process.env.SQS_TRANSCRIBE_EPISODE_URL) {
    return null;
  }
  
  return new SQSClient({
    region: process.env.AWS_REGION || 'us-east-2',
    credentials: process.env.AWS_ACCESS_KEY_ID && process.env.AWS_SECRET_ACCESS_KEY ? {
      accessKeyId: process.env.AWS_ACCESS_KEY_ID,
      secretAccessKey: process.env.AWS_SECRET_ACCESS_KEY
    } : undefined
  });
};

const transcriptionSQSClient = createTranscriptionSQSClient();

// Active jobs tracking
class JobTracker {
  private active: Map<string, {
    jobId: string;
    startTime: Date;
    receiptHandle?: string;
    stopExtend?: () => void;
  }> = new Map();
  private maxConcurrent: number;
  
  constructor(maxConcurrent = 2) {
    this.maxConcurrent = maxConcurrent;
    logger.info(`Job tracker initialized with max ${maxConcurrent} concurrent jobs`);
  }
  
  /**
   * Adjust maximum concurrent jobs at runtime
   */
  setMaxConcurrent(nextMax: number): void {
    const normalized = Math.max(1, Math.floor(nextMax));
    if (normalized !== this.maxConcurrent) {
      logger.info(`🔧 Adjusting max concurrent jobs: ${this.maxConcurrent} -> ${normalized}`);
      this.maxConcurrent = normalized;
      metrics.gauge('jobs_max_concurrent', this.maxConcurrent);
    }
  }
  
  /**
   * Start tracking a job
   */
  startJob(jobId: string): boolean {
    if (this.active.size >= this.maxConcurrent) {
      return false;
    }
    
    this.active.set(jobId, {
      jobId,
  startTime: new Date()
    });
    
    logger.info(`Job ${jobId} started. Active jobs: ${this.active.size}/${this.maxConcurrent}`);
  metrics.gauge('jobs_in_flight', this.active.size);
    return true;
  }
  
  attachMessageContext(jobId: string, receiptHandle?: string, stopExtend?: () => void): void {
    const entry = this.active.get(jobId);
    if (entry) {
      if (receiptHandle) entry.receiptHandle = receiptHandle;
      if (stopExtend) entry.stopExtend = stopExtend;
      this.active.set(jobId, entry);
    }
  }
  
  /**
   * Mark a job as completed
   */
  completeJob(jobId: string): void {
    if (this.active.has(jobId)) {
      const job = this.active.get(jobId);
  try { job?.stopExtend?.(); } catch {}
      const duration = job ? new Date().getTime() - job.startTime.getTime() : 0;
      this.active.delete(jobId);
      logger.info(`Job ${jobId} completed in ${Math.round(duration / 1000)}s. Active jobs: ${this.active.size}/${this.maxConcurrent}`);
  metrics.gauge('jobs_in_flight', this.active.size);
    }
  }
  
  /**
   * Check if more jobs can be accepted
   */
  canAcceptMoreJobs(): boolean {
    return this.active.size < this.maxConcurrent;
  }
  
  /**
   * Get count of active jobs
   */
  get count(): number {
    return this.active.size;
  }
  
  /**
   * Get all active job IDs
   */
  get activeJobIds(): string[] {
    return Array.from(this.active.keys());
  }
}

// Create job tracker
const jobTracker = new JobTracker(MAX_CONCURRENT_JOBS);

// Poller state for graceful shutdown
let shuttingDown = false;
let pollInterval: NodeJS.Timeout | null = null;
let healthInterval: NodeJS.Timeout | null = null;
const REQUEUE_ON_TIMEOUT_SECONDS = parseInt(process.env.SQS_REQUEUE_ON_TIMEOUT_SECONDS || '30', 10);

// Track empty polls for service shutdown
let consecutiveEmptyPolls = 0;
const MAX_EMPTY_POLLS = 2;

// Auto-scale job concurrency to saturate CPU unless explicitly overridden via MAX_CONCURRENT_JOBS
const AUTOSCALE_JOBS = !(Number.isFinite(parseInt(process.env.MAX_CONCURRENT_JOBS || '', 10)) && parseInt(process.env.MAX_CONCURRENT_JOBS || '', 10) > 0);
if (AUTOSCALE_JOBS) {
  setInterval(() => {
    try {
      const target = isGreedyPerJob() ? 1 : computeDefaultConcurrency('cpu');
      jobTracker.setMaxConcurrent(target);
      // If capacity increased, trigger a poll
      if (jobTracker.canAcceptMoreJobs()) {
        pollSQSMessages();
      }
    } catch (e: any) {
      logger.warn(`Autoscale concurrency check failed: ${e?.message || e}`);
    }
  }, Math.max(15000, parseInt(process.env.AUTOSCALE_INTERVAL_MS || '30000', 10))); // 30s default
}


/**
 * Process an SQS message
 */
async function handleSQSMessage(message: Message): Promise<boolean> {
  if (!message.Body || !message.ReceiptHandle) {
    logger.warn('Received invalid SQS message (no body or receipt handle)');
    return false;
  }
  
  try {
    // Parse message
    const messageId = message.MessageId || 'unknown';
    const jobData = JSON.parse(message.Body) as SQSJobMessage;
    
    // Determine message type based on structure
    const isNewEntry = !!(jobData.videoId && jobData.episodeTitle && jobData.originalUri);
    
    // Validate message structure
  if (isNewEntry) {
      // New Entry: comprehensive video metadata
      if (!jobData.videoId || !jobData.episodeTitle || !jobData.originalUri) {
        logger.warn(`Invalid new entry message ${messageId}: missing required fields (videoId, episodeTitle, originalUri)`);
        return true; // Delete invalid messages
      }
    } else {
      // Legacy format validation
      if (!jobData.url) {
        logger.warn(`Invalid job data in message ${messageId}: missing url or unknown message format`);
        return true; // Delete invalid messages
      }
    }
    
<<<<<<< HEAD
    // Handle video enrichment (existing episode video download)
    if (isVideoEnrichment) {
      logger.info(`Processing video enrichment: ${jobData.id} - ${jobData.url}`);
      // Skip if episode already processed (has master_m3u8)
      if (isRDSEnabled) {
        try {
          await ensureRdsReady();
          const episode = await rdsService!.getEpisode(jobData.id!);
          const hasMaster = !!episode?.additionalData?.master_m3u8;
          if (episode && hasMaster) {
            logger.info(`Skipping enrichment for episode ${jobData.id}: master_m3u8 already present`);
            if (sqsService) {
              await sqsService.deleteMessage(message.ReceiptHandle!);
            }
            return true; // handled (deleted)
          }
        } catch (e: any) {
          logger.warn(`RDS check failed for enrichment ${jobData.id}, proceeding anyway: ${e?.message || e}`);
        }
      }
      
      // Check if we can accept more jobs
      if (!jobTracker.canAcceptMoreJobs()) {
        logger.debug(`Cannot accept video enrichment job ${jobData.id}, max concurrent jobs reached`);
        return false; // Keep in queue
      }
      
      // Start job tracking
      const trackingJobId = `enrichment-${jobData.id}`;
      if (!jobTracker.startJob(trackingJobId)) {
        return false; // Failed to start job, try again later
      }
      
  // Apply ECS task protection and start visibility extender
  try { await enableTaskProtection(120); } catch {}
  // Start visibility extender to protect long-running job from being re-delivered
  const stopExtend = sqsService ? sqsService.startVisibilityExtender(message.ReceiptHandle!, 120, 900) : () => {};
  jobTracker.attachMessageContext(trackingJobId, message.ReceiptHandle!, stopExtend);
    // Process video enrichment job async
    downloadVideoForExistingEpisode(jobData.id!, jobData.url!)
        .then(async () => {
          logger.info(`Video enrichment ${jobData.id} completed successfully`);
      stopExtend();
          jobTracker.completeJob(trackingJobId);
          try { await disableTaskProtection(); } catch {}
          if (sqsService) {
            await sqsService.deleteMessage(message.ReceiptHandle!);
          }
          if (jobTracker.canAcceptMoreJobs()) {
            pollSQSMessages();
          }
        })
        .catch(async error => {
          logger.error(`Error processing video enrichment job ${jobData.id}: ${error.message}`, undefined, { error });
      stopExtend();
          jobTracker.completeJob(trackingJobId);
          try { await disableTaskProtection(); } catch {}
          if ((error?.message || '').includes('yt-dlp')) {
            triggerYtdlpFatal(error.message || String(error), { existingEpisode: true }).catch(()=>{});
          }
          if (jobTracker.canAcceptMoreJobs()) {
            pollSQSMessages();
          }
        });
    
      
      return true;
    }
    
=======
>>>>>>> 71f78b14
    // Handle new entry creation
    if (isNewEntry) {
      // Generate jobId for tracking
      const generatedJobId = jobData.videoId || messageId || uuidv4();
      logger.info(`Processing new entry creation: ${generatedJobId} - ${jobData.episodeTitle}`);
      
      // Check if we can accept more jobs
      if (!jobTracker.canAcceptMoreJobs()) {
        logger.debug(`Cannot accept new entry job ${generatedJobId}, max concurrent jobs reached`);
        return false; // Keep in queue
      }
      
      // Start job tracking
      const trackingJobId = `newentry-${generatedJobId}`;
      if (!jobTracker.startJob(trackingJobId)) {
        return false; // Failed to start job, try again later
      }
      
  // Apply ECS task protection and start visibility extender for long-running processing
  try { await enableTaskProtection(120); } catch {}
  // Start visibility extender for long-running processing
  const stopExtend = sqsService ? sqsService.startVisibilityExtender(message.ReceiptHandle!, 120, 900) : () => {};
  jobTracker.attachMessageContext(trackingJobId, message.ReceiptHandle!, stopExtend);
  // Process new entry job async - pass the full jobData with new entry structure
  processDownload(generatedJobId, jobData.originalUri!, jobData)
        .then(async () => {
          logger.info(`New entry creation ${generatedJobId} completed successfully`);
    stopExtend();
            if (sqsService) {
              await sqsService.deleteMessage(message.ReceiptHandle!);
            }
          jobTracker.completeJob(trackingJobId);
          try { await manageTaskProtection(); } catch {}
          if (jobTracker.canAcceptMoreJobs()) {
            pollSQSMessages();
          }
        })
        .catch(async error => {
          logger.error(`Error processing new entry job ${generatedJobId}: ${error.message}`, undefined, { error });
      stopExtend();
          jobTracker.completeJob(trackingJobId);
<<<<<<< HEAD
          try { await disableTaskProtection(); } catch {}
          if ((error?.message || '').includes('yt-dlp')) {
            triggerYtdlpFatal(error.message || String(error), { existingEpisode: false }).catch(()=>{});
          }
=======
          try { await manageTaskProtection(); } catch {}
>>>>>>> 71f78b14
          if (jobTracker.canAcceptMoreJobs()) {
            pollSQSMessages();
          }
        });
      

      
      return true;
    }
    if (!jobData.url) {
      logger.warn(`Invalid legacy job data in message ${messageId}: missing url`);
      return true; // Delete invalid messages
    }
    
    // Ensure that jobId is always defined for legacy downloads
    if (!jobData.jobId || jobData.jobId.trim() === '') {
      // Try to use messageId first, fallback to generating a new UUID
      const generatedJobId = messageId && messageId !== 'unknown' ? messageId : uuidv4();
      logger.info(`Legacy message ${messageId} has no jobId, generating: ${generatedJobId}`);
      jobData.jobId = generatedJobId;
    } else {
      jobData.jobId = jobData.jobId.trim();
    }
    
  // At this point jobId should always be defined and non-empty
    const channelInfo = jobData.channelId ? ` [Channel: ${jobData.channelId}]` : '';
    logger.debug(`Processing legacy download job: ${jobData.jobId} - ${jobData.url}${channelInfo}`);
    
    // Check if we can accept more jobs
    if (!jobTracker.canAcceptMoreJobs()) {
      logger.debug(`Cannot accept legacy job ${jobData.jobId}, max concurrent jobs reached`);
      return false; // Keep in queue
    }
    
    // Start job
    if (!jobTracker.startJob(jobData.jobId)) {
      return false; // Failed to start job, try again later
    }
  const legacyJobId = jobData.jobId as string;
  // Apply ECS task protection and start visibility extender for long-running processing
  try { await enableTaskProtection(120); } catch {}
  // Start visibility extender for long-running processing
  const stopExtend = sqsService ? sqsService.startVisibilityExtender(message.ReceiptHandle!, 120, 900) : () => {};
  jobTracker.attachMessageContext(legacyJobId, message.ReceiptHandle!, stopExtend);
  // Process legacy job async
  processDownload(legacyJobId, jobData.url)
      .then(async () => {
    logger.info(`Legacy download ${legacyJobId} completed successfully`);
        stopExtend();
        if (sqsService) {
          await sqsService.deleteMessage(message.ReceiptHandle!);
        }
  jobTracker.completeJob(legacyJobId);
    try { await disableTaskProtection(); } catch {}
        if (jobTracker.canAcceptMoreJobs()) {
          pollSQSMessages();
        }
      })
      .catch(async error => {
    logger.error(`Error processing legacy job ${legacyJobId}: ${error.message}`, undefined, { error });
    stopExtend();
  jobTracker.completeJob(legacyJobId);
  try { await disableTaskProtection(); } catch {}
        if ((error?.message || '').includes('yt-dlp')) {
          triggerYtdlpFatal(error.message || String(error), { existingEpisode: false }).catch(()=>{});
        }
        if (jobTracker.canAcceptMoreJobs()) {
          pollSQSMessages();
        }
      });

    return true;
  } catch (error: any) {
    logger.error(`Error handling SQS message: ${error.message}`, undefined, { error });
    return true; // Keep in queue
  }
}

/**
 * Poll SQS for messages
 */
async function pollSQSMessages(): Promise<void> {
  if (!sqsService) {
    logger.debug('SQS service not configured, skipping poll');
    return;
  }
  if (shuttingDown) {
    logger.debug('Shutdown in progress, skipping SQS poll');
    return;
  }
  
  // Only poll if we can accept more jobs
  if (!jobTracker.canAcceptMoreJobs()) {
    logger.debug(`Not polling SQS - at max capacity (${jobTracker.count}/${MAX_CONCURRENT_JOBS})`);
    return;
  }
  
  try {
    // Calculate how many messages to fetch based on capacity
    const availableCapacity = MAX_CONCURRENT_JOBS - jobTracker.count;
    const maxMessages = Math.min(availableCapacity, 10); // SQS max is 10
    
    logger.debug(`Polling SQS for up to ${maxMessages} messages`);
    const messages = await sqsService.receiveMessages(maxMessages);
    
    if (messages.length > 0) {
      logger.info(`Received ${messages.length} messages from SQS`);
      metrics.increment('sqs_messages_received_total', messages.length);
      consecutiveEmptyPolls = 0; // Reset counter when messages are found
      
      // Process messages
      for (const message of messages) {
        const processed = await handleSQSMessage(message);
        if (!processed) {
          break;
        }
      }
    } else {
  logger.debug('No messages available in SQS queue');
  metrics.increment('sqs_empty_polls_total', 1);
      
      consecutiveEmptyPolls++;
      
      if (consecutiveEmptyPolls >= MAX_EMPTY_POLLS) {
        // Only shut down automatically if explicitly enabled
        if (AUTO_EXIT_ON_IDLE) {
          if (jobTracker.count === 0) {
            logger.info(`Received ${consecutiveEmptyPolls} consecutive empty polls with no active jobs. Shutting down service (AUTO_EXIT_ON_IDLE=true).`);
            logger.info(`Final job status: ${jobTracker.count}/${MAX_CONCURRENT_JOBS} active jobs`);
            process.exit(0);
          } else {
            logger.info(`Received ${consecutiveEmptyPolls} consecutive empty polls, but ${jobTracker.count} jobs still active. Continuing to poll.`);
            // Reset consecutive empty polls to avoid immediate shutdown when jobs finish
            consecutiveEmptyPolls = Math.floor(MAX_EMPTY_POLLS / 2);
          }
        } else {
          // Just log and keep running in service mode
          logger.debug(`Idle polls threshold reached (${consecutiveEmptyPolls}) with ${jobTracker.count} active jobs. Service will continue running.`);
          consecutiveEmptyPolls = Math.floor(MAX_EMPTY_POLLS / 2);
        }
      }
    }
  } catch (error: any) {
    logger.error(`Error polling SQS: ${error.message}`, undefined, { error });
  }
}
export async function sendToTranscriptionQueue(message: Record<string, string>): Promise<void> {
  if (!transcriptionSQSClient || !process.env.SQS_TRANSCRIBE_EPISODE_URL) {
    console.log('❌ Transcription queue not configured');
    return;
  }

  // Basic validation
  if (!message || typeof message !== 'object') {
    console.log('❌ Invalid message object');
    return;
  }

  if (!message.episodeId || message.episodeId.trim() === '') {
    console.log('❌ Missing episodeId in message');
    return;
  }

  try {
    // Convert message to JSON string
    const messageBody = JSON.stringify(message);
    
    console.log('📤 Sending transcription message:', {
      episodeId: message.episodeId,
      audioUri: message.audioUri,
      bodyLength: messageBody.length,
      queueUrl: process.env.SQS_TRANSCRIBE_EPISODE_URL
    });
    
    // Create and send the command directly
    const command = new SendMessageCommand({
      QueueUrl: process.env.SQS_TRANSCRIBE_EPISODE_URL,
      MessageBody: messageBody
    });
    
    const result: SendMessageCommandOutput = await transcriptionSQSClient.send(command);
    
    console.log(`✅ Transcription job sent: ${message.episodeId} -> ${result.MessageId}`);
    
    // Verify the message was sent by checking queue attributes
    try {
      const attrCommand = new GetQueueAttributesCommand({
        QueueUrl: process.env.SQS_TRANSCRIBE_EPISODE_URL,
        AttributeNames: ['ApproximateNumberOfMessages']
      });
      
      const attrs: GetQueueAttributesCommandOutput = await transcriptionSQSClient.send(attrCommand);
      console.log(`📊 Transcription queue now has: ${attrs.Attributes?.ApproximateNumberOfMessages || '0'} messages`);
    } catch (attrError: any) {
      console.log('⚠️ Could not check queue attributes:', attrError.message);
    }
    
  } catch (err: any) {
    console.error(`❌ Failed to send transcription job:`, err.message);
    throw err;
  }
}
/**
 * Start the SQS polling loop
 */
export function startSQSPolling(): void {
  if (!sqsService) {
    logger.warn('SQS service not configured, polling disabled');
    return;
  }
  if (pollInterval) {
    logger.debug('SQS polling already started');
    return;
  }
  
  logger.info(`Starting SQS polling with max ${MAX_CONCURRENT_JOBS} concurrent jobs`);
  logger.info('📬 SQS Message Types Supported:');
  logger.info('  - New Entry: { "videoId": "...", "episodeTitle": "...", "originalUri": "https://youtube.com/...", "channelName": "...", "channelId": "...", ... }');
  logger.info('  - Legacy Downloads: { "jobId": "uuid" (optional), "url": "https://youtube.com/...", "channelId": "channel-id" (optional) }');
  logger.info('  - Note: jobId will be auto-generated if not provided for legacy downloads');
  logger.info('  - Note: channelId will be derived from uploader if not provided');
  
  // Initial poll
  pollSQSMessages();
  
  // Set up periodic polling
  pollInterval = setInterval(() => {
    if (!shuttingDown) {
      pollSQSMessages();
    }
  }, POLLING_INTERVAL_MS);
  
  // Set up health check logging
  healthInterval = setInterval(() => {
    logger.info(`SQS polling health check: ${jobTracker.count}/${MAX_CONCURRENT_JOBS} active jobs`, {
      workerId: WORKER_ID,
      activeJobs: jobTracker.count,
      maxJobs: MAX_CONCURRENT_JOBS,
      activeJobIds: jobTracker.activeJobIds
    });
  }, 60000); // Every minute
}

function stopPolling(): void {
  shuttingDown = true;
  if (pollInterval) {
    clearInterval(pollInterval);
    pollInterval = null;
  }
  if (healthInterval) {
    clearInterval(healthInterval);
    healthInterval = null;
  }
}

export async function requestPollerShutdown(graceMs: number = parseInt(process.env.SHUTDOWN_GRACE_MS || '180000', 10)): Promise<void> {
  stopPolling();
  const start = Date.now();
  logger.info(`SQS poller draining started. Waiting up to ${Math.round(graceMs/1000)}s for ${jobTracker.count} active jobs to finish.`);
  while (jobTracker.count > 0 && Date.now() - start < graceMs) {
    await new Promise(resolve => setTimeout(resolve, 1000));
  }
  if (jobTracker.count === 0) {
    logger.info('SQS poller drain complete. No active jobs remaining.');
  } else {
    logger.warn(`SQS poller drain timeout reached with ${jobTracker.count} job(s) still active. Re-queuing in-flight messages with ${REQUEUE_ON_TIMEOUT_SECONDS}s visibility.`);
    // Best-effort: stop extenders and shorten visibility so another worker can pick them up soon
    for (const jobId of jobTracker.activeJobIds) {
      const entry: any = (jobTracker as any).active.get(jobId);
      try { entry?.stopExtend?.(); } catch {}
      if (sqsService && entry?.receiptHandle) {
        try {
          await sqsService.changeMessageVisibility(entry.receiptHandle, REQUEUE_ON_TIMEOUT_SECONDS);
        } catch (e: any) {
          logger.error(`Failed to adjust visibility for job ${jobId}: ${e?.message || e}`);
        }
      }
    }
  }
}

// Setup graceful shutdown handlers (best-effort; server may also coordinate)
process.on('SIGINT', async () => {
  logger.info(`SIGINT received by poller. Initiating graceful drain with ${jobTracker.count} active job(s).`);
  await requestPollerShutdown();
});

process.on('SIGTERM', async () => {
  logger.info(`SIGTERM received by poller. Initiating graceful drain with ${jobTracker.count} active job(s).`);
  await requestPollerShutdown();
});

export { jobTracker, pollSQSMessages, handleSQSMessage, };<|MERGE_RESOLUTION|>--- conflicted
+++ resolved
@@ -2,11 +2,7 @@
 import { createSQSServiceFromEnv } from './lib/sqsService_new.js';
 import { logger } from './lib/utils/logger.js';
 import { SQSJobMessage } from './types.js';
-<<<<<<< HEAD
-import { processDownload, downloadVideoForExistingEpisode, enableTaskProtection, disableTaskProtection, triggerYtdlpFatal } from './server.js';
-=======
-import { processDownload, enableTaskProtection, disableTaskProtection, manageTaskProtection } from './server.js';
->>>>>>> 71f78b14
+import { processDownload, enableTaskProtection, disableTaskProtection, triggerYtdlpFatal } from './server.js';
 import { v4 as uuidv4 } from 'uuid';
 import os from 'os';
 import { metrics, computeDefaultConcurrency, isGreedyPerJob } from './lib/utils/concurrency.js';
@@ -202,78 +198,6 @@
       }
     }
     
-<<<<<<< HEAD
-    // Handle video enrichment (existing episode video download)
-    if (isVideoEnrichment) {
-      logger.info(`Processing video enrichment: ${jobData.id} - ${jobData.url}`);
-      // Skip if episode already processed (has master_m3u8)
-      if (isRDSEnabled) {
-        try {
-          await ensureRdsReady();
-          const episode = await rdsService!.getEpisode(jobData.id!);
-          const hasMaster = !!episode?.additionalData?.master_m3u8;
-          if (episode && hasMaster) {
-            logger.info(`Skipping enrichment for episode ${jobData.id}: master_m3u8 already present`);
-            if (sqsService) {
-              await sqsService.deleteMessage(message.ReceiptHandle!);
-            }
-            return true; // handled (deleted)
-          }
-        } catch (e: any) {
-          logger.warn(`RDS check failed for enrichment ${jobData.id}, proceeding anyway: ${e?.message || e}`);
-        }
-      }
-      
-      // Check if we can accept more jobs
-      if (!jobTracker.canAcceptMoreJobs()) {
-        logger.debug(`Cannot accept video enrichment job ${jobData.id}, max concurrent jobs reached`);
-        return false; // Keep in queue
-      }
-      
-      // Start job tracking
-      const trackingJobId = `enrichment-${jobData.id}`;
-      if (!jobTracker.startJob(trackingJobId)) {
-        return false; // Failed to start job, try again later
-      }
-      
-  // Apply ECS task protection and start visibility extender
-  try { await enableTaskProtection(120); } catch {}
-  // Start visibility extender to protect long-running job from being re-delivered
-  const stopExtend = sqsService ? sqsService.startVisibilityExtender(message.ReceiptHandle!, 120, 900) : () => {};
-  jobTracker.attachMessageContext(trackingJobId, message.ReceiptHandle!, stopExtend);
-    // Process video enrichment job async
-    downloadVideoForExistingEpisode(jobData.id!, jobData.url!)
-        .then(async () => {
-          logger.info(`Video enrichment ${jobData.id} completed successfully`);
-      stopExtend();
-          jobTracker.completeJob(trackingJobId);
-          try { await disableTaskProtection(); } catch {}
-          if (sqsService) {
-            await sqsService.deleteMessage(message.ReceiptHandle!);
-          }
-          if (jobTracker.canAcceptMoreJobs()) {
-            pollSQSMessages();
-          }
-        })
-        .catch(async error => {
-          logger.error(`Error processing video enrichment job ${jobData.id}: ${error.message}`, undefined, { error });
-      stopExtend();
-          jobTracker.completeJob(trackingJobId);
-          try { await disableTaskProtection(); } catch {}
-          if ((error?.message || '').includes('yt-dlp')) {
-            triggerYtdlpFatal(error.message || String(error), { existingEpisode: true }).catch(()=>{});
-          }
-          if (jobTracker.canAcceptMoreJobs()) {
-            pollSQSMessages();
-          }
-        });
-    
-      
-      return true;
-    }
-    
-=======
->>>>>>> 71f78b14
     // Handle new entry creation
     if (isNewEntry) {
       // Generate jobId for tracking
@@ -292,13 +216,13 @@
         return false; // Failed to start job, try again later
       }
       
-  // Apply ECS task protection and start visibility extender for long-running processing
-  try { await enableTaskProtection(120); } catch {}
-  // Start visibility extender for long-running processing
-  const stopExtend = sqsService ? sqsService.startVisibilityExtender(message.ReceiptHandle!, 120, 900) : () => {};
-  jobTracker.attachMessageContext(trackingJobId, message.ReceiptHandle!, stopExtend);
-  // Process new entry job async - pass the full jobData with new entry structure
-  processDownload(generatedJobId, jobData.originalUri!, jobData)
+    // Apply ECS task protection and start visibility extender for long-running processing
+    try { await enableTaskProtection(120); } catch {}
+    // Start visibility extender for long-running processing
+    const stopExtend = sqsService ? sqsService.startVisibilityExtender(message.ReceiptHandle!, 120, 900) : () => {};
+    jobTracker.attachMessageContext(trackingJobId, message.ReceiptHandle!, stopExtend);
+    // Process new entry job async - pass the full jobData with new entry structure
+    processDownload(generatedJobId, jobData.originalUri!, jobData)
         .then(async () => {
           logger.info(`New entry creation ${generatedJobId} completed successfully`);
     stopExtend();
@@ -306,7 +230,6 @@
               await sqsService.deleteMessage(message.ReceiptHandle!);
             }
           jobTracker.completeJob(trackingJobId);
-          try { await manageTaskProtection(); } catch {}
           if (jobTracker.canAcceptMoreJobs()) {
             pollSQSMessages();
           }
@@ -315,14 +238,10 @@
           logger.error(`Error processing new entry job ${generatedJobId}: ${error.message}`, undefined, { error });
       stopExtend();
           jobTracker.completeJob(trackingJobId);
-<<<<<<< HEAD
           try { await disableTaskProtection(); } catch {}
           if ((error?.message || '').includes('yt-dlp')) {
             triggerYtdlpFatal(error.message || String(error), { existingEpisode: false }).catch(()=>{});
           }
-=======
-          try { await manageTaskProtection(); } catch {}
->>>>>>> 71f78b14
           if (jobTracker.canAcceptMoreJobs()) {
             pollSQSMessages();
           }
